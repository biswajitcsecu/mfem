--- conflicted
+++ resolved
@@ -73,7 +73,6 @@
         std::string eltTypeStr = getElementName( static_cast<Element::Type>( new_mesh->GetElement(0)->GetType() ) );
         
         // Add mesh topology
-<<<<<<< HEAD
         grp->createViewString("topologies/mesh/type", "unstructured");
         grp->createViewString("topologies/mesh/elements/shape",eltTypeStr);   // <-- Note: this comes form the mesh
         grp->createView("topologies/mesh/elements/connectivity");
@@ -87,29 +86,9 @@
  
         // Add coordinate set
         grp->createViewString("coordsets/mesh/type", "explicit");
-
-        switch(dim) // Note-- intentional fall through on switch variable
-        {
-        case 3:     grp->createView("coordsets/mesh/z");
-        case 2:     grp->createView("coordsets/mesh/y");
-        case 1:     grp->createView("coordsets/mesh/x");  break;
-        }
-=======
-        grp->createViewString("topology/mesh/type", "unstructured");
-        grp->createViewString("topology/mesh/elements/shape",eltTypeStr);
-        grp->createView("topology/mesh/elements/connectivity");
-
-        // Add mesh boundary topology
-        grp->createViewString("topology/boundary/type", "unstructured");
-        grp->createViewString("topology/boundary/elements/shape",eltTypeStr);
-        grp->createView("topology/boundary/elements/connectivity");
- 
-        // Add coordinate set
-        grp->createViewString("coordset/type", "explicit");
-        grp->createView("coordset/values/x");
-        if(dim >= 2) { grp->createView("coordset/values/y"); }
-        if(dim >= 3) { grp->createView("coordset/values/z"); }
->>>>>>> 5f69e515
+        grp->createView("coordsets/mesh/values/x");
+        if(dim >= 2) { grp->createView("coordsets/mesh/values/y"); }
+        if(dim >= 3) { grp->createView("coordsets/mesh/values/z"); }
 
         // Add mesh elements material attribute field
         grp->createViewString("fields/mesh_material_attribute/association", "Element");
@@ -141,60 +120,34 @@
     int mesh_num_indices = mesh_num_elements * element_size;
     int bnd_num_indices = bnd_num_elements * element_size;
 
-<<<<<<< HEAD
     mesh_elements_connectivity = grp->getView("topologies/mesh/elements/connectivity");
     bnd_elements_connectivity = grp->getView("topologies/boundary/elements/connectivity");
-=======
-    mesh_elements_connectivity = grp->getView("topology/mesh/elements/connectivity");
->>>>>>> 5f69e515
     mesh_material_attribute_values = grp->getView("fields/mesh_material_attribute/values");
-
-    const bool has_bdry_elts = (bnd_num_elements > 0);
-
-    bnd_elements_connectivity = grp->getView("topology/boundary/elements/connectivity");
     bnd_material_attribute_values = grp->getView("fields/boundary_material_attribute/values");
 
     if (!isRestart)
     {
        mesh_elements_connectivity->allocate(sidre::INT_ID,mesh_num_indices);
        mesh_material_attribute_values->allocate(sidre::INT_ID,mesh_num_elements);
-
-       if(has_bdry_elts)
-       {
-         bnd_elements_connectivity->allocate(sidre::INT_ID,bnd_num_indices);
-         bnd_material_attribute_values->allocate(sidre::INT_ID,bnd_num_elements);
-       }
+       bnd_elements_connectivity->allocate(sidre::INT_ID,bnd_num_indices);
+       bnd_material_attribute_values->allocate(sidre::INT_ID,bnd_num_elements);
 
        sidre::DataBuffer* coordbuf = grp->getDataStore()
                                          ->createBuffer(sidre::DOUBLE_ID, coordset_len)
                                          ->allocate();
 
-<<<<<<< HEAD
-       switch(dim) // Note-- intentional fall through on switch variable
-       {
-       case 3:
-           grp->getView("coordsets/mesh/z")->attachBuffer(coordbuf)
-                                     ->apply(sidre::DOUBLE_ID, num_vertices, 2, dim);
-       case 2:
-           grp->getView("coordsets/mesh/y")->attachBuffer(coordbuf)
-                                     ->apply(sidre::DOUBLE_ID, num_vertices, 1, dim);
-       case 1:
-           grp->getView("coordsets/mesh/x")->attachBuffer(coordbuf)
-                                     ->apply(sidre::DOUBLE_ID, num_vertices, 0, dim);
-=======
-       grp->getView("coordset/values/x")
+       grp->getView("coordsets/mesh/values/x")
           ->attachBuffer(coordbuf)
           ->apply(sidre::DOUBLE_ID, num_vertices, 0, NUM_COORDS);
 
        if(dim >= 2) {
-           grp->getView("coordset/values/y")
+           grp->getView("coordsets/mesh/values/y")
               ->attachBuffer(coordbuf)
               ->apply(sidre::DOUBLE_ID, num_vertices, 1, NUM_COORDS);
->>>>>>> 5f69e515
        }
 
        if(dim >= 3) {
-           grp->getView("coordset/values/z")
+           grp->getView("coordsets/mesh/values/z")
               ->attachBuffer(coordbuf)
               ->apply(sidre::DOUBLE_ID, num_vertices, 2, NUM_COORDS);
        }
@@ -202,11 +155,7 @@
     }
 
     // Change ownership of mesh data to sidre
-<<<<<<< HEAD
-    double *coord_values = grp->getView("coordsets/mesh/x")->getBuffer()->getData();
-=======
-    double *coord_values = grp->getView("coordset/values/x")->getBuffer()->getData();
->>>>>>> 5f69e515
+    double *coord_values = grp->getView("coordsets/mesh/values/x")->getBuffer()->getData();
 
     new_mesh->ChangeElementDataOwnership(
             mesh_elements_connectivity->getArray(),
@@ -215,15 +164,12 @@
             mesh_num_elements,
             isRestart);
 
-
-    if(has_bdry_elts) {
-        new_mesh->ChangeBoundaryElementDataOwnership(
-                bnd_elements_connectivity->getArray(),
-                element_size * bnd_num_elements,
-                bnd_material_attribute_values->getArray(),
-                bnd_num_elements,
-                isRestart);
-    }
+    new_mesh->ChangeBoundaryElementDataOwnership(
+            bnd_elements_connectivity->getArray(),
+            element_size * bnd_num_elements,
+            bnd_material_attribute_values->getArray(),
+            bnd_num_elements,
+            isRestart);
 
     new_mesh->ChangeVertexDataOwnership(
             coord_values,
@@ -480,13 +426,7 @@
     sidre::DataGroup* f = sidre_dc_group->getGroup("array_data");
     if( ! f->hasView( field_name ) )
     {
-<<<<<<< HEAD
-        sidre::DataGroup* grp = f->createGroup( field_name );
-        grp->createViewString("topology", "mesh");
-        grp->createViewAndAllocate("values", sidre::DOUBLE_ID, sz);
-=======
         f->createViewAndAllocate(field_name, sidre::DOUBLE_ID, sz);
->>>>>>> 5f69e515
     }
     else
     {
@@ -552,6 +492,8 @@
           grp->getView("basis")->setString(gf->FESpace()->FEColl()->Name() );
       }
 
+      // Set the topology.  This is always 'mesh' except for a special case with the boundary material attributes field.
+      grp->createViewString("topology", "mesh");
 
       // Set the data -- either scalar or vector-valued
 
