--- conflicted
+++ resolved
@@ -3359,12 +3359,8 @@
 void
 HypreLOBPCG::SetOperator(Operator & A)
 {
-<<<<<<< HEAD
    MFEM_GPU_CANNOT_PASS;
-   int locSize = A.Width();
-=======
    HYPRE_Int locSize = A.Width();
->>>>>>> a25059af
 
    if (HYPRE_AssumedPartitionCheck())
    {
