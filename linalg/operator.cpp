--- conflicted
+++ resolved
@@ -33,28 +33,18 @@
 
    if (P)
    {
-<<<<<<< HEAD
-      B.SetSize(P->Width());
-=======
       // Variational restriction with P
       B.SetSize(P->Width(), b);
->>>>>>> edfb62d8
       P->MultTranspose(b, B);
       X.SetSize(R->Height(), x);
       R->Mult(x, X);
    }
    else
    {
-<<<<<<< HEAD
-      // X and B point to the same data as x and b
-      X.NewDataAndSize(x.GetData(), x.Size());
-      B.NewDataAndSize(b.GetData(), b.Size());
-=======
       // rap, X and B point to the same data as this, x and b, respectively
       X.NewMemoryAndSize(x.GetMemory(), x.Size(), false);
       B.NewMemoryAndSize(b.GetMemory(), b.Size(), false);
       rap = this;
->>>>>>> edfb62d8
    }
 
    if (!copy_interior) { X.SetSubVectorComplement(ess_tdof_list, 0.0); }
