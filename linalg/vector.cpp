// Copyright (c) 2010, Lawrence Livermore National Security, LLC. Produced at
// the Lawrence Livermore National Laboratory. LLNL-CODE-443211. All Rights
// reserved. See file COPYRIGHT for details.
//
// This file is part of the MFEM library. For more information and source code
// availability see http://mfem.org.
//
// MFEM is free software; you can redistribute it and/or modify it under the
// terms of the GNU Lesser General Public License (as published by the Free
// Software Foundation) version 2.1 dated February 1999.

// Implementation of data type vector

#include "../general/okina.hpp"
#include "vector.hpp"
#include "kernels/vector.hpp"

#if defined(MFEM_USE_SUNDIALS) && defined(MFEM_USE_MPI)
#include <nvector/nvector_parallel.h>
#include <nvector/nvector_parhyp.h>
#endif

#include <iostream>
#include <iomanip>
#include <cmath>
#include <cstdlib>
#include <ctime>
#include <limits>

namespace mfem
{

void Vector::Push() const
{
   mm::push(data, size*sizeof(double));
}

void Vector::Pull() const
{
   mm::pull(data, size*sizeof(double));
}

Vector::Vector(const Vector &v)
{
   int s = v.Size();

   if (s > 0)
   {
      MFEM_ASSERT(v.data, "invalid source vector");
      allocsize = size = s;
      data = mm::malloc<double>(s);
      mm::memcpy(data, v.data, sizeof(double)*s);
   }
   else
   {
      allocsize = size = 0;
      data = NULL;
   }
}

Vector::Vector(double *_data, int _size)
{
   data = _data;
   size = _size;
   allocsize = -size;
}

void Vector::SetData(double *d)
{
   data = d;
}

void Vector::SetDataAndSize(double *d, int s)
{
   data = d;
   size = s;
   allocsize = -s;
}

void Vector::Load(std::istream **in, int np, int *dim)
{
   MFEM_GPU_CANNOT_PASS;
   int i, j, s;

   s = 0;
   for (i = 0; i < np; i++)
   {
      s += dim[i];
   }

   SetSize(s);

   int p = 0;
   for (i = 0; i < np; i++)
      for (j = 0; j < dim[i]; j++)
      {
         *in[i] >> data[p++];
      }
}

void Vector::Load(std::istream &in, int Size)
{
   MFEM_GPU_CANNOT_PASS;
   SetSize(Size);

   for (int i = 0; i < size; i++)
   {
      in >> data[i];
   }
}

double &Vector::Elem(int i)
{
   return operator()(i);
}

const double &Vector::Elem(int i) const
{
   return operator()(i);
}

double Vector::operator*(const double *v) const
{
   const int N = size;
   double prod = kernels::vector::Dot(N, data, v);
   return prod;
}

double Vector::operator*(const Vector &v) const
{
#ifdef MFEM_DEBUG
   if (v.size != size)
   {
      mfem_error("Vector::operator*(const Vector &) const");
   }
#endif

   return operator*(v.data);
}

Vector &Vector::operator=(const double *v)
{
   if (data != v)
   {
      MFEM_ASSERT(data + size <= v || v + size <= data, "Vectors overlap!");
      kernels::vector::Assign(size, v, data);
   }
   return *this;
}

Vector &Vector::operator=(const Vector &v)
{
   SetSize(v.Size());
   return operator=(v.data);
}

Vector &Vector::operator=(double value)
{
   kernels::vector::Set(size, value, data);
   return *this;
}

Vector &Vector::operator*=(double c)
{
   kernels::vector::OpMultEQ(size, c, data);
   return *this;
}

Vector &Vector::operator/=(double c)
{
   MFEM_GPU_CANNOT_PASS;
   double m = 1.0/c;
   for (int i = 0; i < size; i++)
   {
      data[i] *= m;
   }
   return *this;
}

Vector &Vector::operator-=(double c)
{
   MFEM_GPU_CANNOT_PASS;
   for (int i = 0; i < size; i++)
   {
      data[i] -= c;
   }
   return *this;
}

Vector &Vector::operator-=(const Vector &v)
{
#ifdef MFEM_DEBUG
   if (size != v.size)
   {
      mfem_error("Vector::operator-=(const Vector &)");
   }
#endif
   kernels::vector::OpSubtractEQ(size,v,data);
   return *this;
}

Vector &Vector::operator+=(const Vector &v)
{
#ifdef MFEM_DEBUG
   if (size != v.size)
   {
      mfem_error("Vector::operator+=(const Vector &)");
   }
#endif
   kernels::vector::OpPlusEQ(size,v.GetData(),data);
   return *this;
}

Vector &Vector::Add(const double a, const Vector &Va)
{
#ifdef MFEM_DEBUG
   if (size != Va.size)
   {
      mfem_error("Vector::Add(const double, const Vector &)");
   }
#endif
   if (a != 0.0) { kVectorOpAdd(size, a, Va, data); }
   return *this;
}

Vector &Vector::Set(const double a, const Vector &Va)
{
   MFEM_GPU_CANNOT_PASS;
#ifdef MFEM_DEBUG
   if (size != Va.size)
   {
      mfem_error("Vector::Set(const double, const Vector &)");
   }
#endif
   for (int i = 0; i < size; i++)
   {
      data[i] = a * Va(i);
   }
   return *this;
}

void Vector::SetVector(const Vector &v, int offset)
{
   MFEM_GPU_CANNOT_PASS;
   int vs = v.Size();
   double *vp = v.data, *p = data + offset;

#ifdef MFEM_DEBUG
   if (offset+vs > size)
   {
      mfem_error("Vector::SetVector(const Vector &, int)");
   }
#endif

   for (int i = 0; i < vs; i++)
   {
      p[i] = vp[i];
   }
}

void Vector::Neg()
{
   MFEM_GPU_CANNOT_PASS;
   for (int i = 0; i < size; i++)
   {
      data[i] = -data[i];
   }
}

void add(const Vector &v1, const Vector &v2, Vector &v)
{
   MFEM_GPU_CANNOT_PASS;
#ifdef MFEM_DEBUG
   if (v.size != v1.size || v.size != v2.size)
   {
      mfem_error("add(Vector &v1, Vector &v2, Vector &v)");
   }
#endif

#ifdef MFEM_USE_OPENMP
   #pragma omp parallel for
#endif
   for (int i = 0; i < v.size; i++)
   {
      v.data[i] = v1.data[i] + v2.data[i];
   }
}

void add(const Vector &v1, double alpha, const Vector &v2, Vector &v)
{
#ifdef MFEM_DEBUG
   if (v.size != v1.size || v.size != v2.size)
   {
      mfem_error ("add(Vector &v1, double alpha, Vector &v2, Vector &v)");
   }
#endif
   if (alpha == 0.0)
   {
      v = v1;
   }
   else if (alpha == 1.0)
   {
      add(v1, v2, v);
   }
   else
   {
      const double *v1p = v1.data, *v2p = v2.data;
      double *vp = v.data;
      int s = v.size;
#ifdef MFEM_USE_OPENMP
#warning MFEM_USE_OPENMP with KERNELS
      //#pragma omp parallel for
#endif
      kernels::vector::AlphaAdd(vp,v1p,alpha,v2p,s);
   }
}

void add(const double a, const Vector &x, const Vector &y, Vector &z)
{
   MFEM_GPU_CANNOT_PASS;
#ifdef MFEM_DEBUG
   if (x.size != y.size || x.size != z.size)
      mfem_error ("add(const double a, const Vector &x, const Vector &y,"
                  " Vector &z)");
#endif
   if (a == 0.0)
   {
      z = 0.0;
   }
   else if (a == 1.0)
   {
      add(x, y, z);
   }
   else
   {
      const double *xp = x.data;
      const double *yp = y.data;
      double       *zp = z.data;
      int            s = x.size;

#ifdef MFEM_USE_OPENMP
      #pragma omp parallel for
#endif
      for (int i = 0; i < s; i++)
      {
         zp[i] = a * (xp[i] + yp[i]);
      }
   }
}

void add(const double a, const Vector &x,
         const double b, const Vector &y, Vector &z)
{
   MFEM_GPU_CANNOT_PASS;
#ifdef MFEM_DEBUG
   if (x.size != y.size || x.size != z.size)
      mfem_error("add(const double a, const Vector &x,\n"
                 "    const double b, const Vector &y, Vector &z)");
#endif
   if (a == 0.0)
   {
      z.Set(b, y);
   }
   else if (b == 0.0)
   {
      z.Set(a, x);
   }
   else if (a == 1.0)
   {
      add(x, b, y, z);
   }
   else if (b == 1.0)
   {
      add(y, a, x, z);
   }
   else if (a == b)
   {
      add(a, x, y, z);
   }
   else
   {
      const double *xp = x.data;
      const double *yp = y.data;
      double       *zp = z.data;
      int            s = x.size;

#ifdef MFEM_USE_OPENMP
      #pragma omp parallel for
#endif
      for (int i = 0; i < s; i++)
      {
         zp[i] = a * xp[i] + b * yp[i];
      }
   }
}

void subtract(const Vector &x, const Vector &y, Vector &z)
{
#ifdef MFEM_DEBUG
   if (x.size != y.size || x.size != z.size)
   {
      mfem_error ("subtract(const Vector &, const Vector &, Vector &)");
   }
#endif
   const double *xp = x.data;
   const double *yp = y.data;
   double       *zp = z.data;
   int            s = x.size;

#ifdef MFEM_USE_OPENMP
   //#pragma omp parallel for
#endif
   kernels::vector::Subtract(zp,xp,yp,s);
}

void subtract(const double a, const Vector &x, const Vector &y, Vector &z)
{
   MFEM_GPU_CANNOT_PASS;
#ifdef MFEM_DEBUG
   if (x.size != y.size || x.size != z.size)
      mfem_error("subtract(const double a, const Vector &x,"
                 " const Vector &y, Vector &z)");
#endif

   if (a == 0.)
   {
      z = 0.;
   }
   else if (a == 1.)
   {
      subtract(x, y, z);
   }
   else
   {
      const double *xp = x.data;
      const double *yp = y.data;
      double       *zp = z.data;
      int            s = x.size;

#ifdef MFEM_USE_OPENMP
      #pragma omp parallel for
#endif
      for (int i = 0; i < s; i++)
      {
         zp[i] = a * (xp[i] - yp[i]);
      }
   }
}

void Vector::median(const Vector &lo, const Vector &hi)
{
   MFEM_GPU_CANNOT_PASS;
   double *v = data;

   for (int i = 0; i < size; i++)
   {
      if (v[i] < lo[i])
      {
         v[i] = lo[i];
      }
      else if (v[i] > hi[i])
      {
         v[i] = hi[i];
      }
   }
}

void Vector::GetSubVector(const Array<int> &dofs, Vector &elemvect) const
{
   const int n = dofs.Size();
   elemvect.SetSize(n);
   kVectorGetSubvector(n, elemvect, data, dofs);
}

void Vector::GetSubVector(const Array<int> &dofs, double *elem_data) const
{
   kVectorGetSubvector(dofs.Size(), elem_data, data,dofs);
}

void Vector::SetSubVector(const Array<int> &dofs, const double value)
{
   kVectorSetSubvector(dofs.Size(), data, value, dofs);
}

void Vector::SetSubVector(const Array<int> &dofs, const Vector &elemvect)
{
<<<<<<< HEAD
   kVectorSetSubvector(dofs.Size(), data, elemvect, dofs);
=======
   kernels::vector::SetSubvector(dofs.Size(), GetData(), elemvect.GetData(), dofs.GetData());
>>>>>>> ce475bf2
}

void Vector::SetSubVector(const Array<int> &dofs, double *elem_data)
{
   kVectorSetSubvector(dofs.Size(), data, elem_data, dofs);
}

void Vector::AddElementVector(const Array<int> &dofs, const Vector &elemvect)
{
   MFEM_ASSERT(dofs.Size() == elemvect.Size(), "Size mismatch: "
               "length of dofs is " << dofs.Size() <<
               ", length of elemvect is " << elemvect.Size());
   kAddElementVector(dofs.Size(), dofs, elemvect.GetData(), data);
}

void Vector::AddElementVector(const Array<int> &dofs, double *elem_data)
{
<<<<<<< HEAD
   kAddElementVector(dofs.Size(), dofs, elem_data, data);
=======
   const int n = dofs.Size();
   kernels::vector::AddElement(n,dofs,elem_data,data);
>>>>>>> ce475bf2
}

void Vector::AddElementVector(const Array<int> &dofs, const double a,
                              const Vector &elemvect)
{
   kAddElementVectorAlpha(dofs.Size(), dofs, elemvect.GetData(), data, a);
}

void Vector::SetSubVectorComplement(const Array<int> &dofs, const double val)
{
   Vector dofs_vals;
   GetSubVector(dofs, dofs_vals);
   operator=(val);
   SetSubVector(dofs, dofs_vals);
}

void Vector::Print(std::ostream &out, int width) const
{
   if (!size) { return; }
   this->Pull();
   for (int i = 0; 1; )
   {
      out << data[i];
      i++;
      if (i == size)
      {
         break;
      }
      if ( i % width == 0 )
      {
         out << '\n';
      }
      else
      {
         out << ' ';
      }
   }
   out << '\n';
}

void Vector::Print_HYPRE(std::ostream &out) const
{
   int i;
   std::ios::fmtflags old_fmt = out.flags();
   out.setf(std::ios::scientific);
   std::streamsize old_prec = out.precision(14);

   out << size << '\n';  // number of rows

   for (i = 0; i < size; i++)
   {
      out << data[i] << '\n';
   }

   out.precision(old_prec);
   out.flags(old_fmt);
}

void Vector::Randomize(int seed)
{
   MFEM_GPU_CANNOT_PASS;
   // static unsigned int seed = time(0);
   const double max = (double)(RAND_MAX) + 1.;

   if (seed == 0)
   {
      seed = (int)time(0);
   }

   // srand(seed++);
   srand((unsigned)seed);

   for (int i = 0; i < size; i++)
   {
      data[i] = std::abs(rand()/max);
   }
}

double Vector::Norml2() const
{
   MFEM_GPU_CANNOT_PASS;
   // Scale entries of Vector on the fly, using algorithms from
   // std::hypot() and LAPACK's drm2. This scaling ensures that the
   // argument of each call to std::pow is <= 1 to avoid overflow.
   if (0 == size)
   {
      return 0.0;
   } // end if 0 == size

   if (1 == size)
   {
      return std::abs(data[0]);
   } // end if 1 == size

   double scale = 0.0;
   double sum = 0.0;

   for (int i = 0; i < size; i++)
   {
      if (data[i] != 0.0)
      {
         const double absdata = std::abs(data[i]);
         if (scale <= absdata)
         {
            const double sqr_arg = scale / absdata;
            sum = 1.0 + sum * (sqr_arg * sqr_arg);
            scale = absdata;
            continue;
         } // end if scale <= absdata
         const double sqr_arg = absdata / scale;
         sum += (sqr_arg * sqr_arg); // else scale > absdata
      } // end if data[i] != 0
   }
   return scale * std::sqrt(sum);
}

double Vector::Normlinf() const
{
   MFEM_GPU_CANNOT_PASS;
   double max = 0.0;
   for (int i = 0; i < size; i++)
   {
      max = std::max(std::abs(data[i]), max);
   }
   return max;
}

double Vector::Norml1() const
{
   MFEM_GPU_CANNOT_PASS;
   double sum = 0.0;
   for (int i = 0; i < size; i++)
   {
      sum += std::abs(data[i]);
   }
   return sum;
}

double Vector::Normlp(double p) const
{
   MFEM_GPU_CANNOT_PASS;
   MFEM_ASSERT(p > 0.0, "Vector::Normlp");
   if (p == 1.0)
   {
      return Norml1();
   }
   if (p == 2.0)
   {
      return Norml2();
   }
   if (p < infinity())
   {
      // Scale entries of Vector on the fly, using algorithms from
      // std::hypot() and LAPACK's drm2. This scaling ensures that the
      // argument of each call to std::pow is <= 1 to avoid overflow.
      if (0 == size)
      {
         return 0.0;
      } // end if 0 == size

      if (1 == size)
      {
         return std::abs(data[0]);
      } // end if 1 == size

      double scale = 0.0;
      double sum = 0.0;

      for (int i = 0; i < size; i++)
      {
         if (data[i] != 0.0)
         {
            const double absdata = std::abs(data[i]);
            if (scale <= absdata)
            {
               sum = 1.0 + sum * std::pow(scale / absdata, p);
               scale = absdata;
               continue;
            } // end if scale <= absdata
            sum += std::pow(absdata / scale, p); // else scale > absdata
         } // end if data[i] != 0
      }
      return scale * std::pow(sum, 1.0/p);
   } // end if p < infinity()

   return Normlinf(); // else p >= infinity()
}

double Vector::Max() const
{
   MFEM_GPU_CANNOT_PASS;
   double max = data[0];

   for (int i = 1; i < size; i++)
      if (data[i] > max)
      {
         max = data[i];
      }

   return max;
}

double Vector::Min() const
{
   MFEM_GPU_CANNOT_PASS;
   double min = data[0];

   for (int i = 1; i < size; i++)
      if (data[i] < min)
      {
         min = data[i];
      }

   return min;
}

double Vector::Sum() const
{
   MFEM_GPU_CANNOT_PASS;
   double sum = 0.0;

   for (int i = 0; i < size; i++)
   {
      sum += data[i];
   }

   return sum;
}

#ifdef MFEM_USE_SUNDIALS

#ifndef SUNTRUE
#define SUNTRUE TRUE
#endif
#ifndef SUNFALSE
#define SUNFALSE FALSE
#endif

Vector::Vector(N_Vector nv)
{
   N_Vector_ID nvid = N_VGetVectorID(nv);
   switch (nvid)
   {
      case SUNDIALS_NVEC_SERIAL:
         SetDataAndSize(NV_DATA_S(nv), NV_LENGTH_S(nv));
         break;
#ifdef MFEM_USE_MPI
      case SUNDIALS_NVEC_PARALLEL:
         SetDataAndSize(NV_DATA_P(nv), NV_LOCLENGTH_P(nv));
         break;
      case SUNDIALS_NVEC_PARHYP:
      {
         hypre_Vector *hpv_local = N_VGetVector_ParHyp(nv)->local_vector;
         SetDataAndSize(hpv_local->data, hpv_local->size);
         break;
      }
#endif
      default:
         MFEM_ABORT("N_Vector type " << nvid << " is not supported");
   }
}

void Vector::ToNVector(N_Vector &nv)
{
   MFEM_ASSERT(nv, "N_Vector handle is NULL");
   N_Vector_ID nvid = N_VGetVectorID(nv);
   switch (nvid)
   {
      case SUNDIALS_NVEC_SERIAL:
         MFEM_ASSERT(NV_OWN_DATA_S(nv) == SUNFALSE, "invalid serial N_Vector");
         NV_DATA_S(nv) = data;
         NV_LENGTH_S(nv) = size;
         break;
#ifdef MFEM_USE_MPI
      case SUNDIALS_NVEC_PARALLEL:
         MFEM_ASSERT(NV_OWN_DATA_P(nv) == SUNFALSE, "invalid parallel N_Vector");
         NV_DATA_P(nv) = data;
         NV_LOCLENGTH_P(nv) = size;
         break;
      case SUNDIALS_NVEC_PARHYP:
      {
         hypre_Vector *hpv_local = N_VGetVector_ParHyp(nv)->local_vector;
         MFEM_ASSERT(hpv_local->owns_data == false, "invalid hypre N_Vector");
         hpv_local->data = data;
         hpv_local->size = size;
         break;
      }
#endif
      default:
         MFEM_ABORT("N_Vector type " << nvid << " is not supported");
   }
}

#endif // MFEM_USE_SUNDIALS

}<|MERGE_RESOLUTION|>--- conflicted
+++ resolved
@@ -219,7 +219,7 @@
       mfem_error("Vector::Add(const double, const Vector &)");
    }
 #endif
-   if (a != 0.0) { kVectorOpAdd(size, a, Va, data); }
+   if (a != 0.0) { kernels::vector::OpAddEQ(size, a, Va, data); }
    return *this;
 }
 
@@ -469,31 +469,27 @@
 {
    const int n = dofs.Size();
    elemvect.SetSize(n);
-   kVectorGetSubvector(n, elemvect, data, dofs);
+   kernels::vector::GetSubvector(n, elemvect, data, dofs);
 }
 
 void Vector::GetSubVector(const Array<int> &dofs, double *elem_data) const
 {
-   kVectorGetSubvector(dofs.Size(), elem_data, data,dofs);
+   kernels::vector::GetSubvector(dofs.Size(), elem_data, data,dofs);
 }
 
 void Vector::SetSubVector(const Array<int> &dofs, const double value)
 {
-   kVectorSetSubvector(dofs.Size(), data, value, dofs);
+   kernels::vector::SetSubvector(dofs.Size(), data, value, dofs);
 }
 
 void Vector::SetSubVector(const Array<int> &dofs, const Vector &elemvect)
 {
-<<<<<<< HEAD
-   kVectorSetSubvector(dofs.Size(), data, elemvect, dofs);
-=======
-   kernels::vector::SetSubvector(dofs.Size(), GetData(), elemvect.GetData(), dofs.GetData());
->>>>>>> ce475bf2
+   kernels::vector::SetSubvector(dofs.Size(), data, elemvect, dofs);
 }
 
 void Vector::SetSubVector(const Array<int> &dofs, double *elem_data)
 {
-   kVectorSetSubvector(dofs.Size(), data, elem_data, dofs);
+   kernels::vector::SetSubvector(dofs.Size(), data, elem_data, dofs);
 }
 
 void Vector::AddElementVector(const Array<int> &dofs, const Vector &elemvect)
@@ -501,23 +497,19 @@
    MFEM_ASSERT(dofs.Size() == elemvect.Size(), "Size mismatch: "
                "length of dofs is " << dofs.Size() <<
                ", length of elemvect is " << elemvect.Size());
-   kAddElementVector(dofs.Size(), dofs, elemvect.GetData(), data);
+   kernels::vector::AddElement(dofs.Size(), dofs, elemvect.GetData(), data);
 }
 
 void Vector::AddElementVector(const Array<int> &dofs, double *elem_data)
 {
-<<<<<<< HEAD
-   kAddElementVector(dofs.Size(), dofs, elem_data, data);
-=======
    const int n = dofs.Size();
    kernels::vector::AddElement(n,dofs,elem_data,data);
->>>>>>> ce475bf2
 }
 
 void Vector::AddElementVector(const Array<int> &dofs, const double a,
                               const Vector &elemvect)
 {
-   kAddElementVectorAlpha(dofs.Size(), dofs, elemvect.GetData(), data, a);
+   kernels::vector::AddElementAlpha(dofs.Size(), dofs, elemvect, data, a);
 }
 
 void Vector::SetSubVectorComplement(const Array<int> &dofs, const double val)
