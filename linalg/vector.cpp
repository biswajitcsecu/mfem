--- conflicted
+++ resolved
@@ -14,14 +14,8 @@
 #include <iostream>
 #include <iomanip>
 #include <cmath>
-<<<<<<< HEAD
-#include <stdlib.h>
-#include <time.h>
-#include <limits>
-=======
 #include <cstdlib>
 #include <ctime>
->>>>>>> 9dfcb363
 
 #include "vector.hpp"
 
