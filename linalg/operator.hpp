// Copyright (c) 2010, Lawrence Livermore National Security, LLC. Produced at
// the Lawrence Livermore National Laboratory. LLNL-CODE-443211. All Rights
// reserved. See file COPYRIGHT for details.
//
// This file is part of the MFEM library. For more information and source code
// availability see http://mfem.org.
//
// MFEM is free software; you can redistribute it and/or modify it under the
// terms of the GNU Lesser General Public License (as published by the Free
// Software Foundation) version 2.1 dated February 1999.

#ifndef MFEM_OPERATOR
#define MFEM_OPERATOR

#include "vector.hpp"

namespace mfem
{

/// Abstract operator
class Operator
{
protected:
   int height; ///< Dimension of the output / number of rows in the matrix.
   int width;  ///< Dimension of the input / number of columns in the matrix.

#ifdef MFEM_USE_BACKENDS
   /// Optional rows/input layout (smart shared pointer)
   DLayout in_layout;
   /// Optional columns/output layout (smart shared pointer)
   DLayout out_layout;
#endif

public:
   /// Construct a square Operator with given size s (default 0).
   explicit Operator(int s = 0) { height = width = s; }

   /** @brief Construct an Operator with the given height (output size) and
       width (input size). */
   Operator(int h, int w) { height = h; width = w; }

   /// Create an Operator with the same dimensions as @a A or @a A^t.
   Operator(const Operator &A, bool transpose = false)
      : height(transpose ? A.width : A.height),
        width(transpose ? A.height : A.width)
#ifdef MFEM_USE_BACKENDS
      , in_layout(transpose ? A.out_layout : A.in_layout),
        out_layout(transpose ? A.in_layout : A.out_layout)
#endif
   { }

   /** @brief Create an Operator with the same number of columns (input size) as
       the input size of @a B or @a B^t, and the same number of rows (output
       size) as the output size of @a A or @a A^t. */
   Operator(const Operator &A, const Operator &B,
            bool transposeA = false, bool transposeB = false)
      : height(transposeA ? A.width : A.height),
        width(transposeB ? B.height : B.width)
#ifdef MFEM_USE_BACKENDS
      , in_layout(transposeB ? B.out_layout : B.in_layout),
        out_layout(transposeA ? A.in_layout : A.out_layout)
#endif
   { }

   /// Get the height (size of output) of the Operator. Synonym with NumRows().
   inline int Height() const { return height; }
   /** @brief Get the number of rows (size of output) of the Operator. Synonym
       with Height(). */
   inline int NumRows() const { return height; }

   /// Get the width (size of input) of the Operator. Synonym with NumCols().
   inline int Width() const { return width; }
   /** @brief Get the number of columns (size of input) of the Operator. Synonym
       with Width(). */
   inline int NumCols() const { return width; }

#ifdef MFEM_USE_BACKENDS
   /// Construct a square Operator with given rows/input-columns/output layout.
   /** FIXME: @a layout must be sharable ... */
   explicit Operator(PLayout &layout)
      : height(layout.Size()), width(layout.Size()),
        in_layout(&layout), out_layout(&layout)
   { }

   /** @brief Construct an Operator with the given rows/input (@a in_layout_)
       and columns/output (@a out_layout_) layouts. */
   /** @note The order of the layout parameters in this constructor corresponds
       to an ordering (width, height) which is inverted compared to the
       constructor using two integers as input where the ordering is (height,
       width).

       FIXME: @a in_layout_ and @a out_layout_ must be sharable ...
   */
   Operator(PLayout &in_layout_, PLayout &out_layout_)
      : height(out_layout_.Size()), width(in_layout_.Size()),
        in_layout(&in_layout_), out_layout(&out_layout_)
   { }

   /// Get the rows/input layout of the Operator.
   /** @note The size of the returned layout is the width/number of columns. */
   inline const DLayout &InLayout() const { return in_layout; }

   /// Get the columns/output layout of the Operator.
   /** @note The size of the returned layout is the height/number of rows. */
   inline const DLayout &OutLayout() const { return out_layout; }
#endif

   /// Operator application: `y=A(x)`.
   virtual void Mult(const Vector &x, Vector &y) const = 0;

   /** @brief Action of the transpose operator: `y=A^t(x)`. The default behavior
       in class Operator is to generate an error. */
   virtual void MultTranspose(const Vector &x, Vector &y) const
   { mfem_error("Operator::MultTranspose() is not overloaded!"); }

   /** @brief Evaluate the gradient operator at the point @a x. The default
       behavior in class Operator is to generate an error. */
   virtual Operator &GetGradient(const Vector &x) const
   {
      mfem_error("Operator::GetGradient() is not overloaded!");
      return const_cast<Operator &>(*this);
   }

   /** @brief Prolongation operator from linear algebra (linear system) vectors,
       to input vectors for the operator. `NULL` means identity. */
   virtual const Operator *GetProlongation() const { return NULL; }
   /** @brief Restriction operator from input vectors for the operator to linear
       algebra (linear system) vectors. `NULL` means identity. */
   virtual const Operator *GetRestriction() const  { return NULL; }

   /** @brief Form a constrained linear system using a matrix-free approach.

       Assuming square operator, form the operator linear system `A(X)=B`,
       corresponding to it and the right-hand side @a b, by applying any
       necessary transformations such as: parallel assembly, conforming
       constraints for non-conforming AMR and eliminating boundary conditions.
       @note Static condensation and hybridization are not supported for general
       operators (cf. the analogous methods BilinearForm::FormLinearSystem() and
       ParBilinearForm::FormLinearSystem()).

       The constraints are specified through the prolongation P from
       GetProlongation(), and restriction R from GetRestriction() methods, which
       are e.g. available through the (parallel) finite element space of any
       (parallel) bilinear form operator. We assume that the operator is square,
       using the same input and output space, so we have: `A(X)=[P^t (*this)
       P](X)`, `B=P^t(b)`, and `x=P(X)`.

       The vector @a x must contain the essential boundary condition values.
       These are eliminated through the ConstrainedOperator class and the vector
       @a X is initialized by setting its essential entries to the boundary
       conditions and all other entries to zero (@a copy_interior == 0) or
       copied from @a x (@a copy_interior != 0).

       After solving the system `A(X)=B`, the (finite element) solution @a x can
       be recovered by calling Operator::RecoverFEMSolution() with the same
       vectors @a X, @a b, and @a x.

       @note The caller is responsible for destroying the output operator @a A!
       @note If there are no transformations, @a X simply reuses the data of @a
       x. */
   void FormLinearSystem(const Array<int> &ess_tdof_list,
                         Vector &x, Vector &b,
                         Operator* &A, Vector &X, Vector &B,
                         int copy_interior = 0);

   /** @brief Reconstruct a solution vector @a x (e.g. a GridFunction) from the
       solution @a X of a constrained linear system obtained from
       Operator::FormLinearSystem().

       Call this method after solving a linear system constructed using
       Operator::FormLinearSystem() to recover the solution as an input vector,
       @a x, for this Operator (presumably a finite element grid function). This
       method has identical signature to the analogous method for bilinear
       forms, though currently @a b is not used in the implementation. */
   virtual void RecoverFEMSolution(const Vector &X, const Vector &b, Vector &x);

   /// Prints operator with input size n and output size m in Matlab format.
   void PrintMatlab(std::ostream & out, int n = 0, int m = 0) const;

   /// Virtual destructor.
   virtual ~Operator() { }

   /// Enumeration defining IDs for some classes derived from Operator.
   /** This enumeration is primarily used with class OperatorHandle. */
   enum Type
   {
      ANY_TYPE,         ///< ID for the base class Operator, i.e. any type.
      MFEM_SPARSEMAT,   ///< ID for class SparseMatrix
      Hypre_ParCSR,     ///< ID for class HypreParMatrix.
      PETSC_MATAIJ,     ///< ID for class PetscParMatrix, MATAIJ format.
      PETSC_MATIS,      ///< ID for class PetscParMatrix, MATIS format.
      PETSC_MATSHELL,   ///< ID for class PetscParMatrix, MATSHELL format.
      PETSC_MATNEST,    ///< ID for class PetscParMatrix, MATNEST format.
      PETSC_MATHYPRE,   ///< ID for class PetscParMatrix, MATHYPRE format.
      PETSC_MATGENERIC  ///< ID for class PetscParMatrix, unspecified format.
   };

   /// Return the type ID of the Operator class.
   /** This method is intentionally non-virtual, so that it returns the ID of
       the specific pointer or reference type used when calling this method. If
       not overridden by derived classes, they will automatically use the type ID
       of the base Operator class, ANY_TYPE. */
   Type GetType() const { return ANY_TYPE; }
};


/// Base abstract class for time dependent operators.
/** Operator of the form: (x,t) -> f(x,t), where k = f(x,t) generally solves the
    algebraic equation F(x,k,t) = G(x,t). The functions F and G represent the
    _implicit_ and _explicit_ parts of the operator, respectively. For explicit
    operators, F(x,k,t) = k, so f(x,t) = G(x,t).*/
class TimeDependentOperator : public Operator
{
public:
   enum Type
   {
      EXPLICIT,   ///< This type assumes F(x,k,t) = k, i.e. k = f(x,t) = G(x,t).
      IMPLICIT,   ///< This is the most general type, no assumptions on F and G.
      HOMOGENEOUS ///< This type assumes that G(x,t) = 0.
   };

protected:
   double t;  ///< Current time.
   Type type; ///< Describes the form of the TimeDependentOperator.

public:
   /** @brief Construct a "square" TimeDependentOperator y = f(x,t), where x and
       y have the same dimension @a n. */
   explicit TimeDependentOperator(int n = 0, double t_ = 0.0,
                                  Type type_ = EXPLICIT)
      : Operator(n) { t = t_; type = type_; }

   /** @brief Construct a TimeDependentOperator y = f(x,t), where x and y have
       dimensions @a w and @a h, respectively. */
   TimeDependentOperator(int h, int w, double t_ = 0.0, Type type_ = EXPLICIT)
      : Operator(h, w) { t = t_; type = type_; }

<<<<<<< HEAD
  TimeDependentOperator(const Operator& A, double t_ = 0.0, Type type_ = EXPLICIT)
      : Operator(A) { t = t_; type = type_; }
=======
#ifdef MFEM_USE_BACKENDS
   TimeDependentOperator(PLayout &in_layout_, PLayout &out_layout_,
                         double t_ = 0.0, Type type_ = EXPLICIT)
      : Operator(in_layout_, out_layout_) { t = t_; type = type_; }

   explicit TimeDependentOperator(PLayout &layout_,
                                  double t_ = 0.0, Type type_ = EXPLICIT)
      : Operator(layout_) { t = t_; type = type_; }
#endif
>>>>>>> 33ccd307

   /// Read the currently set time.
   virtual double GetTime() const { return t; }

   /// Set the current time.
   virtual void SetTime(const double _t) { t = _t; }

   /// True if #type is #EXPLICIT.
   bool isExplicit() const { return (type == EXPLICIT); }
   /// True if #type is #IMPLICIT or #HOMOGENEOUS.
   bool isImplicit() const { return !isExplicit(); }
   /// True if #type is #HOMOGENEOUS.
   bool isHomogeneous() const { return (type == HOMOGENEOUS); }

   /** @brief Perform the action of the explicit part of the operator, G:
       @a y = G(@a x, t) where t is the current time.

       Presently, this method is used by some PETSc ODE solvers, for more
       details, see the PETSc Manual. */
   virtual void ExplicitMult(const Vector &x, Vector &y) const
   {
      mfem_error("TimeDependentOperator::ExplicitMult() is not overridden!");
   }

   /** @brief Perform the action of the implicit part of the operator, F:
       @a y = F(@a x, @a k, t) where t is the current time.

       Presently, this method is used by some PETSc ODE solvers, for more
       details, see the PETSc Manual.*/
   virtual void ImplicitMult(const Vector &x, const Vector &k, Vector &y) const
   {
      mfem_error("TimeDependentOperator::ImplicitMult() is not overridden!");
   }

   /** @brief Perform the action of the operator: @a y = k = f(@a x, t), where
       k solves the algebraic equation F(@a x, k, t) = G(@a x, t) and t is the
       current time. */
   virtual void Mult(const Vector &x, Vector &y) const
   {
      mfem_error("TimeDependentOperator::Mult() is not overridden!");
   }

   /** @brief Solve the equation: @a k = f(@a x + @a dt @a k, t), for the
       unknown @a k at the current time t.

       For general F and G, the equation for @a k becomes:
       F(@a x + @a dt @a k, @a k, t) = G(@a x + @a dt @a k, t).

       The input vector @a x corresponds to time index (or cycle) n, while the
       currently set time, #t, and the result vector @a k correspond to time
       index n+1. The time step @a dt corresponds to the time interval between
       cycles n and n+1.

       This method allows for the abstract implementation of some time
       integration methods, including diagonal implicit Runge-Kutta (DIRK)
       methods and the backward Euler method in particular.

       If not re-implemented, this method simply generates an error. */
   virtual void ImplicitSolve(const double dt, const Vector &x, Vector &k)
   {
      mfem_error("TimeDependentOperator::ImplicitSolve() is not overridden!");
   }

   /** @brief Return an Operator representing (dF/dk @a shift + dF/dx) at the
       given @a x, @a k, and the currently set time.

       Presently, this method is used by some PETSc ODE solvers, for more
       details, see the PETSc Manual. */
   virtual Operator& GetImplicitGradient(const Vector &x, const Vector &k,
                                         double shift) const
   {
      mfem_error("TimeDependentOperator::GetImplicitGradient() is "
                 "not overridden!");
      return const_cast<Operator &>(dynamic_cast<const Operator &>(*this));
   }

   /** @brief Return an Operator representing dG/dx at the given point @a x and
       the currently set time.

       Presently, this method is used by some PETSc ODE solvers, for more
       details, see the PETSc Manual. */
   virtual Operator& GetExplicitGradient(const Vector &x) const
   {
      mfem_error("TimeDependentOperator::GetExplicitGradient() is "
                 "not overridden!");
      return const_cast<Operator &>(dynamic_cast<const Operator &>(*this));
   }

   virtual ~TimeDependentOperator() { }
};

/// Base class for solvers
class Solver : public Operator
{
public:
   /// If true, use the second argument of Mult() as an initial guess.
   bool iterative_mode;

   /** @brief Initialize a square Solver with size @a s.

       @warning Use a Boolean expression for the second parameter (not an int)
       to distinguish this call from the general rectangular constructor. */
   explicit Solver(int s = 0, bool iter_mode = false)
      : Operator(s) { iterative_mode = iter_mode; }

   /// Initialize a Solver with height @a h and width @a w.
   Solver(int h, int w, bool iter_mode = false)
      : Operator(h, w) { iterative_mode = iter_mode; }

   /// Set/update the solver for the given operator.
   virtual void SetOperator(const Operator &op) = 0;
};


/// Identity Operator I: x -> x.
class IdentityOperator : public Operator
{
public:
   /// Create an identity operator of size @a n.
   explicit IdentityOperator(int n) : Operator(n) { }

#ifdef MFEM_USE_BACKENDS
   /// Create an identity operator using the given @a layout.
   explicit IdentityOperator(PLayout &layout) : Operator(layout) { }
#endif

   virtual void Mult(const Vector &x, Vector &y) const { y.Assign(x); }

   virtual void MultTranspose(const Vector &x, Vector &y) const { y.Assign(x); }
};


/** @brief The transpose of a given operator. Switches the roles of the methods
    Mult() and MultTranspose(). */
class TransposeOperator : public Operator
{
private:
   const Operator &A;

public:
   /// Construct the transpose of a given operator @a *a.
   TransposeOperator(const Operator *a)
      : Operator(a->Width(), a->Height()), A(*a) { }

   /// Construct the transpose of a given operator @a a.
   TransposeOperator(const Operator &a)
      : Operator(a.Width(), a.Height()), A(a) { }

   /// Operator application. Apply the transpose of the original Operator.
   virtual void Mult(const Vector &x, Vector &y) const
   { A.MultTranspose(x, y); }

   /// Application of the transpose. Apply the original Operator.
   virtual void MultTranspose(const Vector &x, Vector &y) const
   { A.Mult(x, y); }
};


/// General product operator: x -> (A*B)(x) = A(B(x)).
class ProductOperator : public Operator
{
   const Operator *A, *B;
   bool ownA, ownB;
   mutable Vector z;

public:
   ProductOperator(const Operator *A, const Operator *B, bool ownA, bool ownB);

   virtual void Mult(const Vector &x, Vector &y) const
   { B->Mult(x, z); A->Mult(z, y); }

   virtual void MultTranspose(const Vector &x, Vector &y) const
   { A->MultTranspose(x, z); B->MultTranspose(z, y); }

   virtual ~ProductOperator();
};


/// The operator x -> R*A*P*x constructed through the actions of R^T, A and P
class RAPOperator : public Operator
{
private:
   const Operator & Rt;
   const Operator & A;
   const Operator & P;
   mutable Vector Px;
   mutable Vector APx;

public:
   /// Construct the RAP operator given R^T, A and P.
   RAPOperator(const Operator &Rt_, const Operator &A_, const Operator &P_);

   /// Operator application.
   virtual void Mult(const Vector & x, Vector & y) const
   { P.Mult(x, Px); A.Mult(Px, APx); Rt.MultTranspose(APx, y); }

   /// Application of the transpose.
   virtual void MultTranspose(const Vector & x, Vector & y) const
   { Rt.Mult(x, APx); A.MultTranspose(APx, Px); P.MultTranspose(Px, y); }
};


/// General triple product operator x -> A*B*C*x, with ownership of the factors.
class TripleProductOperator : public Operator
{
   const Operator *A;
   const Operator *B;
   const Operator *C;
   bool ownA, ownB, ownC;
   mutable Vector t1, t2;

public:
   TripleProductOperator(const Operator *A, const Operator *B,
                         const Operator *C, bool ownA, bool ownB, bool ownC);

   virtual void Mult(const Vector &x, Vector &y) const
   { C->Mult(x, t1); B->Mult(t1, t2); A->Mult(t2, y); }

   virtual void MultTranspose(const Vector &x, Vector &y) const
   { A->MultTranspose(x, t2); B->MultTranspose(t2, t1); C->MultTranspose(t1, y); }

   virtual ~TripleProductOperator();
};


/** @brief Square Operator for imposing essential boundary conditions using only
    the action, Mult(), of a given unconstrained Operator.

    Square operator constrained by fixing certain entries in the solution to
    given "essential boundary condition" values. This class is used by the
    general, matrix-free system formulation of Operator::FormLinearSystem. */
class ConstrainedOperator : public Operator
{
protected:
   Array<const int> constraint_list;  ///< List of constrained indices/dofs.
   Operator *A;                 ///< The unconstrained Operator.
   bool own_A;                  ///< Ownership flag for A.
   mutable Vector z, w;         ///< Auxiliary vectors.

public:
   /** @brief Constructor from a general Operator and a list of essential
       indices/dofs.

       Specify the unconstrained operator @a *A and a @a list of indices to
       constrain, i.e. each entry @a list[i] represents an essential-dof. If the
       ownership flag @a own_A is true, the operator @a *A will be destroyed
       when this object is destroyed. */
   ConstrainedOperator(Operator *A, const Array<int> &list, bool own_A = false);

   /** @brief Eliminate "essential boundary condition" values specified in @a x
       from the given right-hand side @a b.

       Performs the following steps:

           z = A((0,x_b));  b_i -= z_i;  b_b = x_b;

       where the "_b" subscripts denote the essential (boundary) indices/dofs of
       the vectors, and "_i" -- the rest of the entries. */
   void EliminateRHS(const Vector &x, Vector &b) const;

   /** @brief Constrained operator action.

       Performs the following steps:

           z = A((x_i,0));  y_i = z_i;  y_b = x_b;

       where the "_b" subscripts denote the essential (boundary) indices/dofs of
       the vectors, and "_i" -- the rest of the entries. */
   virtual void Mult(const Vector &x, Vector &y) const;

   /// Destructor: destroys the unconstrained Operator @a A if @a own_A is true.
   virtual ~ConstrainedOperator() { if (own_A) { delete A; } }
};

}

#endif<|MERGE_RESOLUTION|>--- conflicted
+++ resolved
@@ -235,10 +235,8 @@
    TimeDependentOperator(int h, int w, double t_ = 0.0, Type type_ = EXPLICIT)
       : Operator(h, w) { t = t_; type = type_; }
 
-<<<<<<< HEAD
   TimeDependentOperator(const Operator& A, double t_ = 0.0, Type type_ = EXPLICIT)
       : Operator(A) { t = t_; type = type_; }
-=======
 #ifdef MFEM_USE_BACKENDS
    TimeDependentOperator(PLayout &in_layout_, PLayout &out_layout_,
                          double t_ = 0.0, Type type_ = EXPLICIT)
@@ -248,7 +246,6 @@
                                   double t_ = 0.0, Type type_ = EXPLICIT)
       : Operator(layout_) { t = t_; type = type_; }
 #endif
->>>>>>> 33ccd307
 
    /// Read the currently set time.
    virtual double GetTime() const { return t; }
