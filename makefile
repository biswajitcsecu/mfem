--- conflicted
+++ resolved
@@ -108,39 +108,7 @@
 endif
 CXXFLAGS ?= $(OPTIM_FLAGS)
 
-<<<<<<< HEAD
-=======
-# MFEM configuration options
-MFEM_USE_MPI         ?= NO
-MFEM_USE_LAPACK      ?= NO
-MFEM_USE_OPENMP      ?= NO
-MFEM_USE_MESQUITE    ?= NO
-MFEM_USE_SUITESPARSE ?= NO
-MFEM_USE_SUPERLU     ?= NO
-MFEM_USE_MEMALLOC    ?= YES
-MFEM_USE_GECKO       ?= NO
-
-# HYPRE library configuration (needed to build the parallel version)
-HYPRE_DIR ?= @MFEM_DIR@/../hypre-2.10.0b/src/hypre
-HYPRE_OPT ?= -I$(HYPRE_DIR)/include
-HYPRE_LIB ?= -L$(HYPRE_DIR)/lib -lHYPRE
-
-# METIS library configuration
-ifeq ($(MFEM_USE_SUPERLU),NO)
-   METIS_DIR ?= @MFEM_DIR@/../metis-4.0
-   METIS_OPT ?=
-   METIS_LIB ?= -L$(METIS_DIR) -lmetis
-   MFEM_USE_METIS_5 ?= NO
-else
-   # ParMETIS currently needed only with SuperLU
-   METIS_DIR ?= @MFEM_DIR@/../parmetis-4.0.3
-   METIS_OPT ?=
-   METIS_LIB ?= -L$(METIS_DIR) -lparmetis -lmetis
-   MFEM_USE_METIS_5 ?= YES
-endif
-
 # MPI configuration
->>>>>>> 425f1b30
 ifneq ($(MFEM_USE_MPI),YES)
    MFEM_CXX ?= $(CXX)
 else
@@ -151,23 +119,13 @@
 
 DEP_CXX ?= $(MFEM_CXX)
 
-<<<<<<< HEAD
-=======
 # LAPACK library configuration
-LAPACK_OPT ?=
-LAPACK_LIB ?= -llapack
->>>>>>> 425f1b30
 ifeq ($(MFEM_USE_LAPACK),YES)
    INCFLAGS += $(LAPACK_OPT)
    ALL_LIBS += $(LAPACK_LIB)
 endif
 
-<<<<<<< HEAD
-=======
 # OpenMP configuration
-OPENMP_OPT ?= -fopenmp
-OPENMP_LIB ?=
->>>>>>> 425f1b30
 ifeq ($(MFEM_USE_OPENMP),YES)
    MFEM_THREAD_SAFE ?= YES
    ifneq ($(MFEM_THREAD_SAFE),YES)
@@ -177,71 +135,45 @@
    ALL_LIBS += $(OPENMP_LIB)
 endif
 
-<<<<<<< HEAD
 ifeq ($(MFEM_TIMER_TYPE),2)
    ALL_LIBS += $(POSIX_CLOCKS_LIB)
 endif
 
-=======
 # MESQUITE library configuration
-MESQUITE_DIR ?= @MFEM_DIR@/../mesquite-2.99
-MESQUITE_OPT ?= -I$(MESQUITE_DIR)/include
-MESQUITE_LIB ?= -L$(MESQUITE_DIR)/lib -lmesquite
->>>>>>> 425f1b30
 ifeq ($(MFEM_USE_MESQUITE),YES)
    INCFLAGS += $(MESQUITE_OPT)
    ALL_LIBS += $(MESQUITE_LIB)
 endif
 
-<<<<<<< HEAD
-=======
 # SuiteSparse library configuration
-SUITESPARSE_DIR ?= @MFEM_DIR@/../SuiteSparse
-SUITESPARSE_OPT ?= -I$(SUITESPARSE_DIR)/include
-SUITESPARSE_LIB ?= -L$(SUITESPARSE_DIR)/lib -lklu -lbtf -lumfpack -lcholmod -lcolamd -lamd\
- -lcamd -lccolamd -lsuitesparseconfig -lrt $(METIS_LIB) $(LAPACK_LIB)
->>>>>>> 425f1b30
 ifeq ($(MFEM_USE_SUITESPARSE),YES)
    INCFLAGS += $(SUITESPARSE_OPT)
    ALL_LIBS += $(SUITESPARSE_LIB)
 endif
 
-<<<<<<< HEAD
-=======
 # SuperLU library configuration
-SUPERLU_DIR ?= @MFEM_DIR@/../SuperLU_DIST_5.1.0
-SUPERLU_OPT ?= -I$(SUPERLU_DIR)/SRC
-SUPERLU_LIB ?= -L$(SUPERLU_DIR)/SRC -lsuperlu_dist -lblas $(METIS_LIB)
 ifeq ($(MFEM_USE_SUPERLU),YES)
    INCFLAGS += $(SUPERLU_OPT)
    ALL_LIBS += $(SUPERLU_LIB)
 endif
 
 # Gecko library configuration
-GECKO_DIR ?= @MFEM_DIR@/../gecko
-GECKO_OPT ?= -I$(GECKO_DIR)/inc
-GECKO_LIB ?= -L$(GECKO_DIR)/lib -lgecko
->>>>>>> 425f1b30
 ifeq ($(MFEM_USE_GECKO),YES)
    INCFLAGS += $(GECKO_OPT)
    ALL_LIBS += $(GECKO_LIB)
 endif
 
+# GnuTLS library configuration
 ifeq ($(MFEM_USE_GNUTLS),YES)
    INCFLAGS += $(GNUTLS_OPT)
    ALL_LIBS += $(GNUTLS_LIB)
 endif
 
 # List of all defines that may be enabled in config.hpp and config.mk:
-<<<<<<< HEAD
 MFEM_DEFINES = MFEM_USE_MPI MFEM_USE_METIS_5 MFEM_DEBUG MFEM_USE_LAPACK\
  MFEM_THREAD_SAFE MFEM_USE_OPENMP MFEM_USE_MEMALLOC MFEM_TIMER_TYPE\
- MFEM_USE_MESQUITE MFEM_USE_SUITESPARSE MFEM_USE_GECKO MFEM_USE_GNUTLS
-=======
-MFEM_DEFINES = MFEM_USE_MPI MFEM_USE_METIS_5 MFEM_DEBUG MFEM_TIMER_TYPE\
- MFEM_USE_LAPACK MFEM_THREAD_SAFE MFEM_USE_OPENMP MFEM_USE_MESQUITE\
- MFEM_USE_SUITESPARSE MFEM_USE_SUPERLU MFEM_USE_MEMALLOC MFEM_USE_GECKO
->>>>>>> 425f1b30
+ MFEM_USE_MESQUITE MFEM_USE_SUITESPARSE MFEM_USE_GECKO MFEM_USE_SUPERLU\
+ MFEM_USE_GNUTLS
 
 # List of makefile variables that will be written to config.mk:
 MFEM_CONFIG_VARS = MFEM_CXX MFEM_CPPFLAGS MFEM_CXXFLAGS MFEM_INC_DIR\
@@ -408,11 +340,7 @@
 	$(info MFEM_TIMER_TYPE      = $(MFEM_TIMER_TYPE))
 	$(info MFEM_USE_MESQUITE    = $(MFEM_USE_MESQUITE))
 	$(info MFEM_USE_SUITESPARSE = $(MFEM_USE_SUITESPARSE))
-<<<<<<< HEAD
-=======
 	$(info MFEM_USE_SUPERLU     = $(MFEM_USE_SUPERLU))
-	$(info MFEM_USE_MEMALLOC    = $(MFEM_USE_MEMALLOC))
->>>>>>> 425f1b30
 	$(info MFEM_USE_GECKO       = $(MFEM_USE_GECKO))
 	$(info MFEM_USE_GNUTLS      = $(MFEM_USE_GNUTLS))
 	$(info MFEM_CXX             = $(value MFEM_CXX))
