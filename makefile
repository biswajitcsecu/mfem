--- conflicted
+++ resolved
@@ -263,6 +263,7 @@
 all: lib
 	$(MAKE) -C examples
 	$(MAKE) -C miniapps/meshing
+	$(MAKE) -C miniapps/electromagnetics
 
 -include deps.mk
 
@@ -293,11 +294,8 @@
 clean:
 	rm -f */*.o */*~ *~ libmfem.a deps.mk
 	$(MAKE) -C examples clean
-<<<<<<< HEAD
+	$(MAKE) -C miniapps/meshing clean
 	$(MAKE) -C miniapps/electromagnetics clean
-=======
-	$(MAKE) -C miniapps/meshing clean
->>>>>>> d25e9ddb
 
 distclean: clean
 	rm -rf mfem/
@@ -363,11 +361,7 @@
 	@true
 
 ASTYLE = astyle --options=config/mfem.astylerc
-<<<<<<< HEAD
-FORMAT_FILES = $(foreach dir,$(DIRS) examples miniapps/electromagnetics,"$(dir)/*.?pp")
-=======
 FORMAT_FILES = $(foreach dir,$(DIRS) examples $(wildcard miniapps/*),"$(dir)/*.?pp")
->>>>>>> d25e9ddb
 
 style:
 	@if ! $(ASTYLE) $(FORMAT_FILES) | grep Formatted; then\
