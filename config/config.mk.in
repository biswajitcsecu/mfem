# Copyright (c) 2010, Lawrence Livermore National Security, LLC. Produced at the
# Lawrence Livermore National Laboratory. LLNL-CODE-443211. All Rights reserved.
# See file COPYRIGHT for details.
#
# This file is part of the MFEM library. For more information and source code
# availability see http://mfem.org.
#
# MFEM is free software; you can redistribute it and/or modify it under the
# terms of the GNU Lesser General Public License (as published by the Free
# Software Foundation) version 2.1 dated February 1999.

# Variables corresponding to defines in config.hpp (YES, NO, or value)
MFEM_VERSION         = @MFEM_VERSION@
MFEM_VERSION_STRING  = @MFEM_VERSION_STRING@
MFEM_GIT_STRING      = @MFEM_GIT_STRING@
MFEM_USE_MPI         = @MFEM_USE_MPI@
MFEM_USE_METIS       = @MFEM_USE_METIS@
MFEM_USE_METIS_5     = @MFEM_USE_METIS_5@
MFEM_DEBUG           = @MFEM_DEBUG@
MFEM_USE_EXCEPTIONS  = @MFEM_USE_EXCEPTIONS@
MFEM_USE_GZSTREAM    = @MFEM_USE_GZSTREAM@
MFEM_USE_LIBUNWIND   = @MFEM_USE_LIBUNWIND@
MFEM_USE_LAPACK      = @MFEM_USE_LAPACK@
MFEM_THREAD_SAFE     = @MFEM_THREAD_SAFE@
MFEM_USE_OPENMP      = @MFEM_USE_OPENMP@
MFEM_USE_MEMALLOC    = @MFEM_USE_MEMALLOC@
MFEM_TIMER_TYPE      = @MFEM_TIMER_TYPE@
MFEM_USE_SUNDIALS    = @MFEM_USE_SUNDIALS@
MFEM_USE_MESQUITE    = @MFEM_USE_MESQUITE@
MFEM_USE_SUITESPARSE = @MFEM_USE_SUITESPARSE@
MFEM_USE_SUPERLU     = @MFEM_USE_SUPERLU@
MFEM_USE_STRUMPACK   = @MFEM_USE_STRUMPACK@
MFEM_USE_GECKO       = @MFEM_USE_GECKO@
MFEM_USE_GNUTLS      = @MFEM_USE_GNUTLS@
MFEM_USE_NETCDF      = @MFEM_USE_NETCDF@
MFEM_USE_PETSC       = @MFEM_USE_PETSC@
MFEM_USE_MPFR        = @MFEM_USE_MPFR@
MFEM_USE_SIDRE       = @MFEM_USE_SIDRE@
<<<<<<< HEAD
MFEM_USE_X86INTRIN   = @MFEM_USE_X86INTRIN@
=======
MFEM_USE_CONDUIT     = @MFEM_USE_CONDUIT@
MFEM_USE_PUMI        = @MFEM_USE_PUMI@
>>>>>>> fd809e44

# Compiler, compile options, and link options
MFEM_CXX       = @MFEM_CXX@
MFEM_CPPFLAGS  = @MFEM_CPPFLAGS@
MFEM_CXXFLAGS  = @MFEM_CXXFLAGS@
MFEM_TPLFLAGS  = @MFEM_TPLFLAGS@
MFEM_INCFLAGS  = @MFEM_INCFLAGS@
MFEM_PICFLAG   = @MFEM_PICFLAG@
MFEM_FLAGS     = @MFEM_FLAGS@
MFEM_EXT_LIBS  = @MFEM_EXT_LIBS@
MFEM_LIBS      = @MFEM_LIBS@
MFEM_LIB_FILE  = @MFEM_LIB_FILE@
MFEM_STATIC    = @MFEM_STATIC@
MFEM_SHARED    = @MFEM_SHARED@
MFEM_BUILD_TAG = @MFEM_BUILD_TAG@
MFEM_PREFIX    = @MFEM_PREFIX@
MFEM_INC_DIR   = @MFEM_INC_DIR@
MFEM_LIB_DIR   = @MFEM_LIB_DIR@

# Location of test.mk
MFEM_TEST_MK = @MFEM_TEST_MK@

# Command used to launch MPI jobs
MFEM_MPIEXEC    = @MFEM_MPIEXEC@
MFEM_MPIEXEC_NP = @MFEM_MPIEXEC_NP@
MFEM_MPI_NP     = @MFEM_MPI_NP@

# Optional extra configuration
@MFEM_CONFIG_EXTRA@<|MERGE_RESOLUTION|>--- conflicted
+++ resolved
@@ -36,12 +36,9 @@
 MFEM_USE_PETSC       = @MFEM_USE_PETSC@
 MFEM_USE_MPFR        = @MFEM_USE_MPFR@
 MFEM_USE_SIDRE       = @MFEM_USE_SIDRE@
-<<<<<<< HEAD
 MFEM_USE_X86INTRIN   = @MFEM_USE_X86INTRIN@
-=======
 MFEM_USE_CONDUIT     = @MFEM_USE_CONDUIT@
 MFEM_USE_PUMI        = @MFEM_USE_PUMI@
->>>>>>> fd809e44
 
 # Compiler, compile options, and link options
 MFEM_CXX       = @MFEM_CXX@
