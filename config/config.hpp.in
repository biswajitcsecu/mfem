--- conflicted
+++ resolved
@@ -56,22 +56,11 @@
 // Enable functionality based on the Gecko library
 // #define MFEM_USE_GECKO
 
-<<<<<<< HEAD
+// Enable secure socket streams based on the GNUTLS library
+// #define MFEM_USE_GNUTLS
+
 // Enable functionality based on the NetCDF library (reading CUBIT files)
 // #define MFEM_USE_NETCDF
-
-// Which library functions to use in class StopWatch for measuring time.
-// The available options are:
-//   0 - use std::clock from <ctime>
-//   1 - use times from <sys/times.h>
-//   2 - use high-resolution POSIX clocks
-//   3 - use QueryPerformanceCounter from <windows.h>
-// If not defined, an option is selected automatically.
-// #define MFEM_TIMER_TYPE @MFEM_TIMER_TYPE@
-=======
-// Enable secure socket streams based on the GNUTLS library
-// #define MFEM_USE_GNUTLS
->>>>>>> bb9cd0f4
 
 // Windows specific options
 #ifdef _WIN32
