--- conflicted
+++ resolved
@@ -1403,26 +1403,26 @@
    const int pm1 = p - 1, pm2 = pm1 - 1, pm3 = pm2 - 1;
 
    int pt_type = Quadrature1D::Invalid;
+   m_type = type;
    switch (type)
    {
       case BasisType::GaussLobatto:
       {
          pt_type = Quadrature1D::GaussLobatto;
-         m_type = BasisType::GaussLobatto;
          break;
       }
       case BasisType::ClosedUniform:
       {
          pt_type = Quadrature1D::ClosedUniform;
-         m_type = BasisType::ClosedUniform;
          break;
       }
       default:
       {
-         MFEM_ABORT("Unsupported H1 basis point type. type= " << type);
-      }
-   }
-
+         MFEM_ABORT("unsupported point type: " << type);
+      }
+   }
+
+   // TODO: handle the case m_type == BasisType::ClosedUniform.
    if (m_type == BasisType::Positive)
    {
       snprintf(h1_name, 32, "H1Pos_%dD_P%d", dim, p);
@@ -1498,6 +1498,7 @@
       }
       // see Mesh::GetTriOrientation in mesh/mesh.cpp
       for (int j = 0; j < pm2; j++)
+      {
          for (int i = 0; i + j < pm2; i++)
          {
             int o = TriDof - ((pm1 - j)*(pm2 - j))/2 + i;
@@ -1509,6 +1510,7 @@
             TriDofOrd[4][o] = TriDof - ((pm1-k)*(pm2-k))/2 + j;  // (1,2,0)
             TriDofOrd[5][o] = TriDof - ((pm1-i)*(pm2-i))/2 + j;  // (0,2,1)
          }
+      }
 
       QuadDofOrd[0] = new int[8*QuadDof];
       for (int i = 1; i < 8; i++)
@@ -1517,6 +1519,7 @@
       }
       // see Mesh::GetQuadOrientation in mesh/mesh.cpp
       for (int j = 0; j < pm1; j++)
+      {
          for (int i = 0; i < pm1; i++)
          {
             int o = i + j*pm1;
@@ -1529,6 +1532,7 @@
             QuadDofOrd[6][o] = (pm2 - j) + i*pm1;  // (3,0,1,2)
             QuadDofOrd[7][o] = i + (pm2 - j)*pm1;  // (3,2,1,0)
          }
+      }
 
       if (dim >= 3)
       {
@@ -1613,52 +1617,44 @@
 L2_FECollection::L2_FECollection(const int p, const int dim, const int type,
                                  const int map_type)
 {
-<<<<<<< HEAD
    // Corresponding to the BasisType enum of fe.hpp
    int pt_type = Quadrature1D::Invalid;
+   m_type = type;
    switch (type)
    {
       case BasisType::GaussLegendre:
       {
-         m_type = BasisType::GaussLegendre;
          pt_type = Quadrature1D::GaussLegendre;
          break;
       }
       case BasisType::GaussLobatto:
       {
-         m_type = BasisType::GaussLobatto;
          pt_type = Quadrature1D::GaussLobatto;
          break;
       }
       case BasisType::Positive:
       {
-         m_type = BasisType::Positive;
          break;
       }
       case BasisType::OpenUniform:
       {
-         m_type = BasisType::OpenUniform;
          pt_type = Quadrature1D::OpenUniform;
          break;
       }
       case BasisType::ClosedUniform:
       {
-         m_type = BasisType::ClosedUniform;
          pt_type = Quadrature1D::ClosedUniform;
          break;
       }
       default:
       {
-         MFEM_ABORT("Unsupported L2 basis type. Type=" << type);
-      }
-   }
-
-   if (m_type == BasisType::Positive)
-=======
-   m_type = (BasisType)type;
+         MFEM_ABORT("unsupported L2 basis type = " << type);
+      }
+   }
+
    if (map_type == FiniteElement::VALUE)
    {
-      if (type == 0)
+      if (type == BasisType::GaussLegendre)
       {
          snprintf(d_name, 32, "L2_%dD_P%d", dim, p);
       }
@@ -1668,9 +1664,8 @@
       }
    }
    else if (map_type == FiniteElement::INTEGRAL)
->>>>>>> 237a58b2
-   {
-      if (type == 0)
+   {
+      if (type == BasisType::GaussLegendre)
       {
          snprintf(d_name, 32, "L2Int_%dD_P%d", dim, p);
       }
@@ -1681,11 +1676,7 @@
    }
    else
    {
-<<<<<<< HEAD
-      snprintf(d_name, 32, "L2_T%d_%dD_P%d", m_type, dim, p);
-=======
       MFEM_ABORT("invalid map_type: " << map_type);
->>>>>>> 237a58b2
    }
 
    for (int g = 0; g < Geometry::NumGeom; g++)
@@ -1735,31 +1726,24 @@
       }
       else
       {
-         // Don't mess with triangle element basis points yet
+         // TODO: Don't mess with triangle element basis points yet
          if ((m_type == BasisType::OpenUniform) ||
              (m_type == BasisType::GaussLegendre))
          {
-            L2_Elements[Geometry::TRIANGLE] = new L2_TriangleElement(p,
-                                                                     Quadrature1D::GaussLegendre);
+            L2_Elements[Geometry::TRIANGLE] =
+               new L2_TriangleElement(p, Quadrature1D::GaussLegendre);
          }
          else
          {
-            L2_Elements[Geometry::TRIANGLE] = new L2_TriangleElement(p,
-                                                                     Quadrature1D::GaussLobatto);
+            L2_Elements[Geometry::TRIANGLE] =
+               new L2_TriangleElement(p, Quadrature1D::GaussLobatto);
          }
          L2_Elements[Geometry::SQUARE] = new L2_QuadrilateralElement(p, pt_type);
       }
-<<<<<<< HEAD
-
-      // All trace elements use GaussLegendre points?
-      Tr_Elements[Geometry::SEGMENT] = new L2_SegmentElement(p,
-                                                             Quadrature1D::GaussLegendre);
-=======
       L2_Elements[Geometry::TRIANGLE]->SetMapType(map_type);
       L2_Elements[Geometry::SQUARE]->SetMapType(map_type);
-
-      Tr_Elements[Geometry::SEGMENT] = new L2_SegmentElement(p, 0);
->>>>>>> 237a58b2
+      // All trace elements use the default Gauss-Legendre points
+      Tr_Elements[Geometry::SEGMENT] = new L2_SegmentElement(p);
 
       const int TriDof = L2_Elements[Geometry::TRIANGLE]->GetDof();
       TriDofOrd[0] = new int[6*TriDof];
@@ -1769,6 +1753,7 @@
       }
       const int pp1 = p + 1, pp2 = pp1 + 1;
       for (int j = 0; j <= p; j++)
+      {
          for (int i = 0; i + j <= p; i++)
          {
             int o = TriDof - ((pp2 - j)*(pp1 - j))/2 + i;
@@ -1780,6 +1765,7 @@
             TriDofOrd[4][o] = TriDof - ((pp2-k)*(pp1-k))/2 + j;  // (1,2,0)
             TriDofOrd[5][o] = TriDof - ((pp2-i)*(pp1-i))/2 + j;  // (0,2,1)
          }
+      }
    }
    else if (dim == 3)
    {
@@ -1790,34 +1776,26 @@
       }
       else
       {
-         // Don't mess with tets yet
+         // TODO: Don't mess with tets yet
          if ( (m_type == BasisType::OpenUniform) ||
               (m_type == BasisType::GaussLegendre) )
          {
-            L2_Elements[Geometry::TETRAHEDRON] =
-               new L2_TetrahedronElement(p, Quadrature1D::GaussLegendre);
+            // for now use the default Gauss-Legendre nodes
+            L2_Elements[Geometry::TETRAHEDRON] = new L2_TetrahedronElement(p);
          }
          else
          {
+            // for now use Gauss-Lobatto nodes
             L2_Elements[Geometry::TETRAHEDRON] =
                new L2_TetrahedronElement(p, Quadrature1D::GaussLobatto);
          }
          L2_Elements[Geometry::CUBE] = new L2_HexahedronElement(p, pt_type);
       }
-<<<<<<< HEAD
-
-      // All trace element use Gauss Legendre nodal points?
-      Tr_Elements[Geometry::TRIANGLE] = new L2_TriangleElement(p,
-                                                               Quadrature1D::GaussLegendre);
-      Tr_Elements[Geometry::SQUARE] = new L2_QuadrilateralElement(p,
-                                                                  Quadrature1D::GaussLegendre);
-=======
       L2_Elements[Geometry::TETRAHEDRON]->SetMapType(map_type);
       L2_Elements[Geometry::CUBE]->SetMapType(map_type);
-
-      Tr_Elements[Geometry::TRIANGLE] = new L2_TriangleElement(p, 0);
-      Tr_Elements[Geometry::SQUARE] = new L2_QuadrilateralElement(p, 0);
->>>>>>> 237a58b2
+      // All trace element use the default Gauss-Legendre nodal points
+      Tr_Elements[Geometry::TRIANGLE] = new L2_TriangleElement(p);
+      Tr_Elements[Geometry::SQUARE] = new L2_QuadrilateralElement(p);
    }
    else
    {
@@ -1856,9 +1834,9 @@
 }
 
 RT_FECollection::RT_FECollection(const int p, const int dim,
-                                 const int _cb_type , const int _ob_type):
-   cp_type(Quadrature1D::Invalid),
-   op_type(Quadrature1D::Invalid)
+                                 const int _cb_type , const int _ob_type)
+   : cp_type(Quadrature1D::Invalid),
+     op_type(Quadrature1D::Invalid)
 {
    if (_cb_type == BasisType::GaussLobatto)
    {
@@ -1869,8 +1847,10 @@
       cp_type = Quadrature1D::ClosedUniform;
    }
    else
+   {
       MFEM_ABORT("Can't convert _cb_type to a known closed basis point type."
-                 << "_cb_type: " << _cb_type);
+                 " _cb_type: " << _cb_type);
+   }
 
    if (_ob_type == BasisType::GaussLegendre)
    {
@@ -1881,11 +1861,14 @@
       op_type = Quadrature1D::OpenUniform;
    }
    else
+   {
       MFEM_ABORT("Can't convert _ob_type to a known open basis point type."
-                 << "_ob_type: " << _ob_type);
+                 " _ob_type: " << _ob_type);
+   }
 
    InitFaces(p, dim, FiniteElement::INTEGRAL, true);
 
+   // TODO: encode _cb_type and _ob_type in the name
    snprintf(rt_name, 32, "RT_%dD_P%d", dim, p);
 
    const int pp1 = p + 1;
@@ -1916,7 +1899,7 @@
 void RT_FECollection::InitFaces(const int p, const int dim, const int map_type,
                                 const bool signs)
 {
-   if ( op_type == Quadrature1D::Invalid)
+   if (op_type == Quadrature1D::Invalid)
    {
       MFEM_ABORT("Face basis point types not set");
    }
@@ -1978,6 +1961,7 @@
       // see Mesh::GetTriOrientation in mesh/mesh.cpp,
       // the constructor of H1_FECollection
       for (int j = 0; j <= p; j++)
+      {
          for (int i = 0; i + j <= p; i++)
          {
             int o = TriDof - ((pp2 - j)*(pp1 - j))/2 + i;
@@ -1996,6 +1980,7 @@
                }
             }
          }
+      }
 
       int QuadDof = RT_dof[Geometry::SQUARE];
       QuadDofOrd[0] = new int[8*QuadDof];
@@ -2005,6 +1990,7 @@
       }
       // see Mesh::GetQuadOrientation in mesh/mesh.cpp
       for (int j = 0; j <= p; j++)
+      {
          for (int i = 0; i <= p; i++)
          {
             int o = i + j*pp1;
@@ -2024,6 +2010,7 @@
                }
             }
          }
+      }
    }
 }
 
@@ -2050,6 +2037,7 @@
 
 FiniteElementCollection *RT_FECollection::GetTraceCollection() const
 {
+   // TODO: pass the open basis type down to the trace collection.
    return new RT_Trace_FECollection(atoi(rt_name + 7), atoi(rt_name + 3));
 }
 
@@ -2069,6 +2057,7 @@
                                              const int _ob_type)
    : RT_FECollection(p, dim, map_type, true, _ob_type)
 {
+   // TODO: encode _ob_type in the name.
    if (map_type == FiniteElement::INTEGRAL)
    {
       snprintf(rt_name, 32, "RT_Trace_%dD_P%d", dim, p);
@@ -2088,7 +2077,7 @@
    cp_type(Quadrature1D::Invalid) ,
    op_type(Quadrature1D::Invalid)
 {
-   if ( _ob_type == BasisType::GaussLegendre)
+   if (_ob_type == BasisType::GaussLegendre)
    {
       op_type = Quadrature1D::GaussLegendre;
    }
@@ -2098,8 +2087,7 @@
    }
    else
    {
-      MFEM_ABORT("Invalid open basis type for a RT Trace RT_FECollection."
-                 << "_ob_type= " << _ob_type);
+      MFEM_ABORT("Invalid open basis type: " << _ob_type);
    }
    InitFaces(p, dim, map_type, signs);
 }
@@ -2126,6 +2114,7 @@
 {
    const int pm1 = p - 1, pm2 = p - 2;
 
+   // TODO: encode _cp_type and _op_type in the name.
    snprintf(nd_name, 32, "ND_%dD_P%d", dim, p);
 
    for (int g = 0; g < Geometry::NumGeom; g++)
@@ -2145,7 +2134,6 @@
    {
       QuadDofOrd[i] = NULL;
    }
-
 
    // Error checking
    int op_type = Quadrature1D::Invalid;
@@ -2161,10 +2149,8 @@
    }
    else
    {
-      MFEM_ABORT("Invalid open basis point type in ND_FECollection.  _op_type = " <<
-                 _op_type);
-   }
-
+      MFEM_ABORT("Invalid open basis point type: " << _op_type);
+   }
 
    if (_cp_type == BasisType::GaussLobatto)
    {
@@ -2176,10 +2162,8 @@
    }
    else
    {
-      MFEM_ABORT("Invalid closed basis point type in ND_FECollection.  _cp_type = " <<
-                 _cp_type);
-   }
-
+      MFEM_ABORT("Invalid closed basis point type: " << _cp_type);
+   }
 
    if (dim >= 1)
    {
@@ -2315,6 +2299,7 @@
 
 FiniteElementCollection *ND_FECollection::GetTraceCollection() const
 {
+   // TODO: pass down cp_type and op_type to the trace collection.
    return new ND_Trace_FECollection(ND_dof[Geometry::SEGMENT],
                                     atoi(nd_name + 3));
 }
