--- conflicted
+++ resolved
@@ -12,17 +12,13 @@
 // Implementation of FiniteElementSpace
 
 #include <cmath>
+#include <cstdarg>
 #include "fem.hpp"
-<<<<<<< HEAD
-#include <cmath>
-#include <cstdarg>
-=======
 
 using namespace std;
 
 namespace mfem
 {
->>>>>>> 43cb95df
 
 int FiniteElementSpace::GetOrder(int i) const
 {
