// Copyright (c) 2010, Lawrence Livermore National Security, LLC. Produced at
// the Lawrence Livermore National Laboratory. LLNL-CODE-443211. All Rights
// reserved. See file COPYRIGHT for details.
//
// This file is part of the MFEM library. For more information and source code
// availability see http://mfem.org.
//
// MFEM is free software; you can redistribute it and/or modify it under the
// terms of the GNU Lesser General Public License (as published by the Free
// Software Foundation) version 2.1 dated February 1999.

#ifndef MFEM_GRIDFUNC
#define MFEM_GRIDFUNC

#include "../config/config.hpp"
#include "fespace.hpp"
#include "coefficient.hpp"
#include "bilininteg.hpp"
#include <limits>
#include <ostream>
#include <string>

namespace mfem
{

/// Class for grid function - Vector with associated FE space.
class GridFunction : public Vector
{
protected:
   /// FE space on which grid function lives.
   FiniteElementSpace *fes;

   /// Used when the grid function is read from a file
   FiniteElementCollection *fec;

   void SaveSTLTri(std::ostream &out, double p1[], double p2[], double p3[]);

   void GetVectorGradientHat(ElementTransformation &T, DenseMatrix &gh);

   // Project the delta coefficient without scaling and return the (local)
   // integral of the projection.
   void ProjectDeltaCoefficient(DeltaCoefficient &delta_coeff,
                                double &integral);

<<<<<<< HEAD
   // Sum fluxes to vertices and count element contributions
   void SumFluxAndCount(BilinearFormIntegrator &blfi,
                        GridFunction &flux,
                        Array<int>& counts,
                        int wcoef,
                        int subdomain);
   
=======
   /** Project a discontinuous vector coefficient in a continuous space and
       return in dof_attr the maximal attribute of the elements containing each
       degree of freedom. */
   void ProjectDiscCoefficient(VectorCoefficient &coeff, Array<int> &dof_attr);

>>>>>>> fe2e5103
public:

   GridFunction() { fes = NULL; fec = NULL; }

   /// Creates grid function associated with *f.
   GridFunction(FiniteElementSpace *f) : Vector(f->GetVSize())
   { fes = f; fec = NULL; }

   GridFunction(Mesh *m, std::istream &input);

   GridFunction(Mesh *m, GridFunction *gf_array[], int num_pieces);

   /// Make the GridFunction the owner of 'fec' and 'fes'
   void MakeOwner(FiniteElementCollection *_fec)
   { fec = _fec; }

   FiniteElementCollection *OwnFEC() { return fec; }

   int VectorDim() const;

   /// Returns the values in the vertices of i'th element for dimension vdim.
   void GetNodalValues(int i, Array<double> &nval, int vdim = 1) const;

   virtual double GetValue(int i, const IntegrationPoint &ip,
                           int vdim = 1) const;

   void GetVectorValue(int i, const IntegrationPoint &ip, Vector &val) const;

   void GetValues(int i, const IntegrationRule &ir, Vector &vals,
                  int vdim = 1) const;

   void GetValues(int i, const IntegrationRule &ir, Vector &vals,
                  DenseMatrix &tr, int vdim = 1) const;

   int GetFaceValues(int i, int side, const IntegrationRule &ir, Vector &vals,
                     DenseMatrix &tr, int vdim = 1) const;

   void GetVectorValues(ElementTransformation &T, const IntegrationRule &ir,
                        DenseMatrix &vals) const;

   void GetVectorValues(int i, const IntegrationRule &ir,
                        DenseMatrix &vals, DenseMatrix &tr) const;

   int GetFaceVectorValues(int i, int side, const IntegrationRule &ir,
                           DenseMatrix &vals, DenseMatrix &tr) const;

   void GetValuesFrom(GridFunction &);

   void GetBdrValuesFrom(GridFunction &);

   void GetVectorFieldValues(int i, const IntegrationRule &ir,
                             DenseMatrix &vals,
                             DenseMatrix &tr, int comp = 0) const;

   /// For a vector grid function, makes sure that the ordering is byNODES.
   void ReorderByNodes();

   /// Return the values as a vector on mesh vertices for dimension vdim.
   void GetNodalValues(Vector &nval, int vdim = 1) const;

   void GetVectorFieldNodalValues(Vector &val, int comp) const;

   void ProjectVectorFieldOn(GridFunction &vec_field, int comp = 0);

   void GetDerivative(int comp, int der_comp, GridFunction &der);

   double GetDivergence(ElementTransformation &tr);

   void GetGradient(ElementTransformation &tr, Vector &grad);

   void GetGradients(const int elem, const IntegrationRule &ir,
                     DenseMatrix &grad);

   void GetVectorGradient(ElementTransformation &tr, DenseMatrix &grad);

   /** Compute \f$ (\int_{\Omega} (*this) \psi_i)/(\int_{\Omega} \psi_i) \f$,
       where \f$ \psi_i \f$ are the basis functions for the FE space of avgs.
       Both FE spaces should be scalar and on the same mesh. */
   void GetElementAverages(GridFunction &avgs);

   /** Impose the given bounds on the function's DOFs while preserving its local
    *  integral (described in terms of the given weights) on the i'th element
    *  through SLBPQ optimization.
    *  Intended to be used for discontinuos FE functions. */
   void ImposeBounds(int i, const Vector &weights,
                     const Vector &_lo, const Vector &_hi);
   void ImposeBounds(int i, const Vector &weights,
                     double _min = 0.0, double _max = std::numeric_limits<double>::infinity());

   /** Project the given 'src' GridFunction to 'this' GridFunction, both of
       which must be on the same mesh. The current implementation assumes that
       all element use the same projection matrix. */
   void ProjectGridFunction(const GridFunction &src);

   void ProjectCoefficient(Coefficient &coeff);

   // call fes -> BuildDofToArrays() before using this projection
   void ProjectCoefficient(Coefficient &coeff, Array<int> &dofs, int vd = 0);

   void ProjectCoefficient(VectorCoefficient &vcoeff);

   void ProjectCoefficient(Coefficient *coeff[]);

   /** Project a discontinuous vector coefficient as a grid function on a
       continuous finite element space. The values in shared dofs are determined
       from the element with maximal attribute. */
   void ProjectDiscCoefficient(VectorCoefficient &coeff);

   void ProjectBdrCoefficient(Coefficient &coeff, Array<int> &attr)
   {
      Coefficient *coeff_p = &coeff;
      ProjectBdrCoefficient(&coeff_p, attr);
   }

   void ProjectBdrCoefficient(Coefficient *coeff[], Array<int> &attr);

   /** Project the normal component of the given VectorCoefficient on
       the boundary. Only boundary attributes that are marked in
       'bdr_attr' are projected. Assumes RT-type VectorFE GridFunction. */
   void ProjectBdrCoefficientNormal(VectorCoefficient &vcoeff,
                                    Array<int> &bdr_attr);

   /** Project the tangential components of the given VectorCoefficient on
       the boundary. Only boundary attributes that are marked in
       'bdr_attr' are projected. Assumes ND-type VectorFE GridFunction. */
   void ProjectBdrCoefficientTangent(VectorCoefficient &vcoeff,
                                     Array<int> &bdr_attr);

   double ComputeL2Error(Coefficient &exsol,
                         const IntegrationRule *irs[] = NULL) const
   { return ComputeLpError(2.0, exsol, NULL, irs); }

   double ComputeL2Error(Coefficient *exsol[],
                         const IntegrationRule *irs[] = NULL) const;

   double ComputeL2Error(VectorCoefficient &exsol,
                         const IntegrationRule *irs[] = NULL,
                         Array<int> *elems = NULL) const;

   double ComputeH1Error(Coefficient *exsol, VectorCoefficient *exgrad,
                         Coefficient *ell_coef, double Nu,
                         int norm_type) const;

   double ComputeMaxError(Coefficient &exsol,
                          const IntegrationRule *irs[] = NULL) const
   {
      return ComputeLpError(std::numeric_limits<double>::infinity(),
                            exsol, NULL, irs);
   }

   double ComputeMaxError(Coefficient *exsol[],
                          const IntegrationRule *irs[] = NULL) const;

   double ComputeMaxError(VectorCoefficient &exsol,
                          const IntegrationRule *irs[] = NULL) const
   {
      return ComputeLpError(std::numeric_limits<double>::infinity(),
                            exsol, NULL, NULL, irs);
   }

   double ComputeL1Error(Coefficient &exsol,
                         const IntegrationRule *irs[] = NULL) const
   { return ComputeLpError(1.0, exsol, NULL, irs); }

   double ComputeW11Error(Coefficient *exsol, VectorCoefficient *exgrad,
                          int norm_type, Array<int> *elems = NULL,
                          const IntegrationRule *irs[] = NULL) const;

   double ComputeL1Error(VectorCoefficient &exsol,
                         const IntegrationRule *irs[] = NULL) const
   { return ComputeLpError(1.0, exsol, NULL, NULL, irs); }

   double ComputeLpError(const double p, Coefficient &exsol,
                         Coefficient *weight = NULL,
                         const IntegrationRule *irs[] = NULL) const;

   /** When given a vector weight, compute the pointwise (scalar) error as the
       dot product of the vector error with the vector weight. Otherwise, the
       scalar error is the l_2 norm of the vector error. */
   double ComputeLpError(const double p, VectorCoefficient &exsol,
                         Coefficient *weight = NULL,
                         VectorCoefficient *v_weight = NULL,
                         const IntegrationRule *irs[] = NULL) const;

   /// Redefine '=' for GridFunction = constant.
   GridFunction &operator=(double value);

   GridFunction &operator=(const Vector &v);

   GridFunction &operator=(const GridFunction &v);

   /** For partially conforming FE spaces, prolongate the conforming vector x
       to this partially conforming GridFunction. */
   void ConformingProlongate(const Vector &x);

   /** As above, but the destination is 'this'. */
   void ConformingProlongate();

   /** For partially conforming FE spaces, project this partially conforming
       GridFunction onto the conforming vector x. */
   void ConformingProject(Vector &x) const;

   /** Same as above, but the destination conforming vector is 'this'.
       NOTE: the GridFunction's functionality is limited after this call,
       as the underlying vector shrinks to the number of conforming DOFs.
       Normal state is restored with ConformingProlongate. */
   void ConformingProject();

   FiniteElementSpace *FESpace() { return fes; }

   void Update() { SetSize(fes->GetVSize()); }

   void Update(FiniteElementSpace *f);

   void Update(FiniteElementSpace *f, Vector &v, int v_offset);

   virtual void ComputeFlux(BilinearFormIntegrator &blfi,
                            GridFunction &flux,
                            int wcoef = 1, int subdomain = -1);
   
   /// Save the GridFunction to an output stream.
   virtual void Save(std::ostream &out) const;

   /** Write the GridFunction in VTK format. Note that Mesh::PrintVTK must be
       called first. The parameter ref must match the one used in
       Mesh::PrintVTK. */
   void SaveVTK(std::ostream &out, const std::string &field_name, int ref);

   void SaveSTL(std::ostream &out, int TimesToRefine = 1);

   /// Destroys grid function.
   virtual ~GridFunction();
};

/** Overload operator<< for std::ostream and GridFunction; valid also for the
    derived class ParGridFunction */
std::ostream &operator<<(std::ostream &out, const GridFunction &sol);

void ZZErrorEstimator(BilinearFormIntegrator &blfi,
                      GridFunction &u,
                      GridFunction &flux,
                      Vector &error_estimates,
                      Array<int> *aniso_flags = NULL,
                      int with_subdomains = 1);


/// Class used for extruding scalar GridFunctions
class ExtrudeCoefficient : public Coefficient
{
private:
   int n;
   Mesh *mesh_in;
   Coefficient &sol_in;
public:
   ExtrudeCoefficient(Mesh *m, Coefficient &s, int _n)
      : n(_n), mesh_in(m), sol_in(s) { }
   virtual double Eval(ElementTransformation &T, const IntegrationPoint &ip);
   virtual ~ExtrudeCoefficient() { }
};

/// Extrude a scalar 1D GridFunction, after extruding the mesh with Extrude1D.
GridFunction *Extrude1DGridFunction(Mesh *mesh, Mesh *mesh2d,
                                    GridFunction *sol, const int ny);

}

#endif<|MERGE_RESOLUTION|>--- conflicted
+++ resolved
@@ -42,7 +42,6 @@
    void ProjectDeltaCoefficient(DeltaCoefficient &delta_coeff,
                                 double &integral);
 
-<<<<<<< HEAD
    // Sum fluxes to vertices and count element contributions
    void SumFluxAndCount(BilinearFormIntegrator &blfi,
                         GridFunction &flux,
@@ -50,13 +49,11 @@
                         int wcoef,
                         int subdomain);
    
-=======
    /** Project a discontinuous vector coefficient in a continuous space and
        return in dof_attr the maximal attribute of the elements containing each
        degree of freedom. */
    void ProjectDiscCoefficient(VectorCoefficient &coeff, Array<int> &dof_attr);
 
->>>>>>> fe2e5103
 public:
 
    GridFunction() { fes = NULL; fec = NULL; }
