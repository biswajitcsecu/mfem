//                       MFEM Example 1 - Parallel Version
//
// Compile with: make ex1p
//
// Sample runs:  mpirun -np 4 ex1p -m ../data/square-disc.mesh
//               mpirun -np 4 ex1p -m ../data/star.mesh
//               mpirun -np 4 ex1p -m ../data/escher.mesh
//               mpirun -np 4 ex1p -m ../data/fichera.mesh
//               mpirun -np 4 ex1p -m ../data/square-disc-p2.vtk -o 2
//               mpirun -np 4 ex1p -m ../data/square-disc-p3.mesh -o 3
//               mpirun -np 4 ex1p -m ../data/square-disc-nurbs.mesh -o -1
//               mpirun -np 4 ex1p -m ../data/disc-nurbs.mesh -o -1
//               mpirun -np 4 ex1p -m ../data/pipe-nurbs.mesh -o -1
//               mpirun -np 4 ex1p -m ../data/ball-nurbs.mesh -o 2
//               mpirun -np 4 ex1p -m ../data/star-surf.mesh
//               mpirun -np 4 ex1p -m ../data/square-disc-surf.mesh
//               mpirun -np 4 ex1p -m ../data/inline-segment.mesh
//
// Description:  This example code demonstrates the use of MFEM to define a
//               simple finite element discretization of the Laplace problem
//               -Delta u = 1 with homogeneous Dirichlet boundary conditions.
//               Specifically, we discretize using a FE space of the specified
//               order, or if order < 1 using an isoparametric/isogeometric
//               space (i.e. quadratic for quadratic curvilinear mesh, NURBS for
//               NURBS mesh, etc.)
//
//               The example highlights the use of mesh refinement, finite
//               element grid functions, as well as linear and bilinear forms
//               corresponding to the left-hand side and right-hand side of the
//               discrete linear system. We also cover the explicit elimination
//               of boundary conditions on all boundary edges, and the optional
//               connection to the GLVis tool for visualization.

#include "mfem.hpp"
#include <fstream>
#include <iostream>

#include "HYPRE_sstruct_ls.h"

using namespace std;
using namespace mfem;

int main(int argc, char *argv[])
{
   // 1. Initialize MPI.
   int num_procs, myid;
   MPI_Init(&argc, &argv);
   MPI_Comm_size(MPI_COMM_WORLD, &num_procs);
   MPI_Comm_rank(MPI_COMM_WORLD, &myid);

   /*if (myid == 1)
   {
      volatile int wait = 1;
      cout << "pid " << getpid() << " waiting" << endl;
      while (wait) ;
   }
   MPI_Barrier(MPI_COMM_WORLD);*/

   // 2. Parse command-line options.
   const char *mesh_file = "../data/star.mesh";
   int order = 1;
   bool visualization = 1;

   OptionsParser args(argc, argv);
   args.AddOption(&mesh_file, "-m", "--mesh",
                  "Mesh file to use.");
   args.AddOption(&order, "-o", "--order",
                  "Finite element order (polynomial degree) or -1 for"
                  " isoparametric space.");
   args.AddOption(&visualization, "-vis", "--visualization", "-no-vis",
                  "--no-visualization",
                  "Enable or disable GLVis visualization.");
   args.Parse();
   if (!args.Good())
   {
      if (myid == 0)
      {
         args.PrintUsage(cout);
      }
      MPI_Finalize();
      return 1;
   }
   if (myid == 0)
   {
      args.PrintOptions(cout);
   }

   // 3. Read the (serial) mesh from the given mesh file on all processors.  We
   //    can handle triangular, quadrilateral, tetrahedral, hexahedral, surface
   //    and volume meshes with the same code.
   Mesh *mesh;
   ifstream imesh(mesh_file);
   if (!imesh)
   {
      if (myid == 0)
      {
         cerr << "\nCan not open mesh file: " << mesh_file << '\n' << endl;
      }
      MPI_Finalize();
      return 2;
   }
   mesh = new Mesh(imesh, 1, 1);
   imesh.close();
   int dim = mesh->Dimension();

   // Project NURBS to Nodes
   if (mesh->NURBSext)
   {
      for (int i = 0; i < 2; i++)
         mesh->UniformRefinement();

      FiniteElementCollection* nfec = new H1_FECollection(2, dim);
      FiniteElementSpace* nfes = new FiniteElementSpace(mesh, nfec, dim);
      mesh->SetNodalFESpace(nfes);
      mesh->GetNodes()->MakeOwner(nfec);
   }

   // 4. Refine the serial mesh on all processors to increase the resolution. In
   //    this example we do 'ref_levels' of uniform refinement. We choose
   //    'ref_levels' to be the largest number that gives a final mesh with no
   //    more than 10,000 elements.
   /*{
      int ref_levels =
         (int)floor(log(10000./mesh->GetNE())/log(2.)/dim);
      for (int l = 0; l < ref_levels; l++)
      {
         mesh->UniformRefinement();
<<<<<<< HEAD
   }*/
   /*{
      Array<Refinement> refs;
      refs.Append(Refinement(0, 1));
      mesh->GeneralRefinement(refs, 1);
   }
   {
      Array<Refinement> refs;
      refs.Append(Refinement(0, 2));
      refs.Append(Refinement(1, 4));
      mesh->GeneralRefinement(refs, 1);
   }*/

   /*for (int i = 0; i < 3; i++)
      mesh->UniformRefinement();*/

   srand(0);
   for (int i = 0; i < 3; i++)
   {
      Array<Refinement> refs;
      int types[] = { 1, 2, 3, 4, 5, 6, 7, 7, 7 };
      //int types[] = { 1, 2, 3, 3, 3 };
      for (int j = 0; j < mesh->GetNE(); j++)
         if (!(rand() % 2))
            refs.Append(Refinement(j, types[rand() % (sizeof(types)/sizeof(int))]));

      mesh->GeneralRefinement(refs);
=======
      }
>>>>>>> 332c69c1
   }

   int attr_max = mesh->bdr_attributes.Max();

   // 5. Define a parallel mesh by a partitioning of the serial mesh. Refine
   //    this mesh further in parallel to increase the resolution. Once the
   //    parallel mesh is defined, the serial mesh can be deleted.
   ParMesh *pmesh = new ParMesh(MPI_COMM_WORLD, *mesh);
   delete mesh;
   /*{
      int par_ref_levels = 2;
      for (int l = 0; l < par_ref_levels; l++)
      {
         pmesh->UniformRefinement();
<<<<<<< HEAD
   }*/
=======
      }
   }
>>>>>>> 332c69c1

   // 6. Define a parallel finite element space on the parallel mesh. Here we
   //    use continuous Lagrange finite elements of the specified order. If
   //    order < 1, we instead use an isoparametric/isogeometric space.
   FiniteElementCollection *fec;
   if (order > 0)
   {
      fec = new H1_FECollection(order, dim);
   }
   else if (pmesh->GetNodes())
   {
      fec = pmesh->GetNodes()->OwnFEC();
   }
   else
   {
      fec = new H1_FECollection(order = 1, dim);
   }
   ParFiniteElementSpace *fespace = new ParFiniteElementSpace(pmesh, fec);
   int size = fespace->GlobalTrueVSize();
   if (myid == 0)
   {
      cout << "Number of unknowns: " << size << endl;
   }

   // 7. Set up the parallel linear form b(.) which corresponds to the
   //    right-hand side of the FEM linear system, which in this case is
   //    (1,phi_i) where phi_i are the basis functions in fespace.
   ParLinearForm *b = new ParLinearForm(fespace);
   ConstantCoefficient one(1.0);
   b->AddDomainIntegrator(new DomainLFIntegrator(one));
   b->Assemble();

   // 8. Define the solution vector x as a parallel finite element grid function
   //    corresponding to fespace. Initialize x with initial guess of zero,
   //    which satisfies the boundary conditions.
   ParGridFunction x(fespace);
   x = 0.0;

   // 9. Set up the parallel bilinear form a(.,.) on the finite element space
   //    corresponding to the Laplacian operator -Delta, by adding the Diffusion
   //    domain integrator and imposing homogeneous Dirichlet boundary
   //    conditions. The boundary conditions are implemented by marking all the
   //    boundary attributes from the mesh as essential. After serial and
   //    parallel assembly we extract the corresponding parallel matrix A.
   ParBilinearForm *a = new ParBilinearForm(fespace);
   a->AddDomainIntegrator(new DiffusionIntegrator(one));
   a->Assemble();
/*   Array<int> ess_bdr(pmesh->bdr_attributes.Max());
   ess_bdr = 1;
   a->EliminateEssentialBC(ess_bdr, x, *b);*/
   a->Finalize();

   // 10. Define the parallel (hypre) matrix and vectors representing a(.,.),
   //     b(.) and the finite element approximation.
   HypreParMatrix *A = a->ParallelAssemble();
   HypreParVector *B = b->ParallelAssemble();
   HypreParVector *X = x.ParallelAverage();

   delete a;
   delete b;

   // Eliminate essential BC from the parallel matrix...
   {
      Array<int> ess_attr(attr_max), ess_dofs;
      ess_attr = 1;
      fespace->GetEssentialVDofs(ess_attr, ess_dofs);

      HypreParMatrix* P = fespace->Dof_TrueDof_Matrix();
      HypreParVector mark(*P, 1);
      MFEM_ASSERT(mark.Size() == ess_dofs.Size(), "");
      for (int i = 0; i < mark.Size(); i++)
         mark(i) = (ess_dofs[i] < 0) ? 1 : 0;

      HypreParVector true_mark(*P, 0);
      P->MultTranspose(mark, true_mark);

      Array<int> elim_rows;
      for (int i = 0; i < true_mark.Size(); i++)
         if (true_mark(i))
         {
            elim_rows.Append(i);
            (*B)(i) = 0;
         }

      HYPRE_SStructMaxwellEliminateRowsCols(*A, elim_rows.Size(), elim_rows.GetData());
   }

   // 11. Define and apply a parallel PCG solver for AX=B with the BoomerAMG
   //     preconditioner from hypre.
   HypreSolver *amg = new HypreBoomerAMG(*A);
   HyprePCG *pcg = new HyprePCG(*A);
   pcg->SetTol(1e-12);
   pcg->SetMaxIter(200);
   pcg->SetPrintLevel(2);
   pcg->SetPreconditioner(*amg);
   pcg->Mult(*B, *X);

   // 12. Extract the parallel grid function corresponding to the finite element
   //     approximation X. This is the local solution on each processor.
   x = *X;

   // 13. Save the refined mesh and the solution in parallel. This output can
   //     be viewed later using GLVis: "glvis -np <np> -m mesh -g sol".
   {
      ostringstream mesh_name, sol_name;
      mesh_name << "mesh." << setfill('0') << setw(6) << myid;
      sol_name << "sol." << setfill('0') << setw(6) << myid;

      ofstream mesh_ofs(mesh_name.str().c_str());
      mesh_ofs.precision(8);
      pmesh->Print(mesh_ofs);

      ofstream sol_ofs(sol_name.str().c_str());
      sol_ofs.precision(8);
      x.Save(sol_ofs);
   }

   // 14. Send the solution by socket to a GLVis server.
   if (visualization)
   {
      char vishost[] = "localhost";
      int  visport   = 19916;
      socketstream sol_sock(vishost, visport);
      sol_sock << "parallel " << num_procs << " " << myid << "\n";
      sol_sock.precision(8);
      sol_sock << "solution\n" << *pmesh << x << flush;
      sol_sock << "keys Am\n";
   }

   // 15. Free the used memory.
   delete pcg;
   delete amg;
   delete X;
   delete B;
   delete A;

   delete fespace;
   if (order > 0)
   {
      delete fec;
   }
   delete pmesh;

   MPI_Finalize();

   return 0;
}<|MERGE_RESOLUTION|>--- conflicted
+++ resolved
@@ -125,7 +125,7 @@
       for (int l = 0; l < ref_levels; l++)
       {
          mesh->UniformRefinement();
-<<<<<<< HEAD
+      }
    }*/
    /*{
       Array<Refinement> refs;
@@ -153,9 +153,6 @@
             refs.Append(Refinement(j, types[rand() % (sizeof(types)/sizeof(int))]));
 
       mesh->GeneralRefinement(refs);
-=======
-      }
->>>>>>> 332c69c1
    }
 
    int attr_max = mesh->bdr_attributes.Max();
@@ -170,12 +167,8 @@
       for (int l = 0; l < par_ref_levels; l++)
       {
          pmesh->UniformRefinement();
-<<<<<<< HEAD
+      }
    }*/
-=======
-      }
-   }
->>>>>>> 332c69c1
 
    // 6. Define a parallel finite element space on the parallel mesh. Here we
    //    use continuous Lagrange finite elements of the specified order. If
