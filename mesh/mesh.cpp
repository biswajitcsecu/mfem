--- conflicted
+++ resolved
@@ -6755,13 +6755,7 @@
    SetMeshGen(); // set the mesh type ('meshgen')
 
    NumOfEdges = NumOfFaces = 0;
-<<<<<<< HEAD
-
-   el_to_edge = new Table;
-   NumOfEdges = GetElementToEdgeTable(*el_to_edge, be_to_edge);
-
-   if (Dim == 3)
-=======
+
    if (Dim > 1)
    {
       el_to_edge = new Table;
@@ -6769,7 +6763,6 @@
       c_el_to_edge = NULL;
    }
    if (Dim > 2)
->>>>>>> 390def56
    {
       GetElementToFaceTable();
    }
@@ -6777,13 +6770,9 @@
 #ifdef MFEM_DEBUG
    CheckBdrElementOrientation(false);
 #endif
-<<<<<<< HEAD
-
-   c_el_to_edge = NULL;
-=======
+
    // NOTE: ncmesh->OnMeshUpdated() and GenerateNCFaceInfo() should be called
    // outside after this method.
->>>>>>> 390def56
 }
 
 Mesh::Mesh(const NCMesh &ncmesh)
