--- conflicted
+++ resolved
@@ -69,30 +69,18 @@
 
    virtual int GetNPlanars() const
    {
-<<<<<<< HEAD
-	   mfem_error ("Element::GetNPlanars(...)\n"
-           "   is not implemented for this class!");
-	   return 0;
-=======
       mfem_error ("Element::GetNPlanars(...)\n"
                   "   is not implemented for this class!");
       return 0;
->>>>>>> e8d880f9
    }
 
    virtual const int *GetEdgeVertices(int) const = 0;
 
    virtual const int *GetPlanarsVertices(int) const
    {
-<<<<<<< HEAD
-	   mfem_error ("Element::GetPlanarsVertices(...)\n"
-           "   is not implemented for this class!");
-	   return NULL;
-=======
       mfem_error ("Element::GetPlanarsVertices(...)\n"
                   "   is not implemented for this class!");
       return NULL;
->>>>>>> e8d880f9
    }
 
    virtual int GetNFaces(int &nFaceVertices) const = 0;
