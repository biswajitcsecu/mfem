// Copyright (c) 2010, Lawrence Livermore National Security, LLC. Produced at
// the Lawrence Livermore National Laboratory. LLNL-CODE-443211. All Rights
// reserved. See file COPYRIGHT for details.
//
// This file is part of the MFEM library. For more information and source code
// availability see http://mfem.org.
//
// MFEM is free software; you can redistribute it and/or modify it under the
// terms of the GNU Lesser General Public License (as published by the Free
// Software Foundation) version 2.1 dated February 1999.

// Implementation of class Tetrahedron

#include "mesh_headers.hpp"

namespace mfem
{

<<<<<<< HEAD
const int Tetrahedron::edges[6][2] =
{
   {0, 1}, {0, 2}, {0, 3}, {1, 2}, {1, 3}, {2, 3}
};

Tetrahedron::Tetrahedron(const int *ind, int attr, int_ptr_pair p)
   : Element(Geometry::TETRAHEDRON, p.first, 4, p.second)
=======
Tetrahedron::Tetrahedron(const int *ind, int attr)
   : Element(Geometry::TETRAHEDRON)
>>>>>>> 2dd1a76e
{
   attribute = attr;
   for (int i = 0; i < 4; i++)
   {
      indices[i] = ind[i];
   }
   refinement_flag = 0;
   transform = 0;
}

Tetrahedron::Tetrahedron(int ind1, int ind2, int ind3, int ind4, int attr,
      int_ptr_pair p)
   : Element(Geometry::TETRAHEDRON, p.first, 4, p.second)
{
   attribute  = attr;
   indices[0] = ind1;
   indices[1] = ind2;
   indices[2] = ind3;
   indices[3] = ind4;
   refinement_flag = 0;
   transform = 0;
}

void Tetrahedron::ParseRefinementFlag(int refinement_edges[2], int &type,
                                      int &flag)
{
   int i, f = refinement_flag;

   MFEM_VERIFY(f != 0, "tetrahedron is not marked");

   for (i = 0; i < 2; i++)
   {
      refinement_edges[i] = f & 7;
      f = f >> 3;
   }
   type = f & 7;
   flag = (f >> 3);
}

void Tetrahedron::CreateRefinementFlag(int refinement_edges[2], int type,
                                       int flag)
{
   // Check for correct type
#ifdef MFEM_DEBUG
   int e1, e2;
   e1 = refinement_edges[0];
   e2 = refinement_edges[1];
   // if (e1 > e2)  e1 = e2, e2 = refinement_edges[0];
   switch (type)
   {
      case Tetrahedron::TYPE_PU:
         if (e1 == 2 && e2 == 1) { break; }
         // if (e1 == 3 && e2 == 4) break;
         mfem_error("Error in Tetrahedron::CreateRefinementFlag(...) #1");
         break;
      case Tetrahedron::TYPE_A:
         if (e1 == 3 && e2 == 1) { break; }
         if (e1 == 2 && e2 == 4) { break; }
         // if (flag == 0)  // flag is assumed to be the generation
         //   if (e2 == 5)
         //      if (e1 >= 1 && e1 <= 5) break; // type is actually O or M
         //                                     //   ==>  ok for generation = 0
         mfem_error("Error in Tetrahedron::CreateRefinementFlag(...) #2");
         break;
      case Tetrahedron::TYPE_PF:
         if (flag > 0)  // PF is ok only for generation > 0
         {
            if (e1 == 2 && e2 == 1) { break; }
            // if (e1 == 3 && e2 == 4) break;
         }
         mfem_error("Error in Tetrahedron::CreateRefinementFlag(...) #3");
         break;
      case Tetrahedron::TYPE_O:
         if (flag == 0 && e1 == 5 && e2 == 5)
         {
            break;
         }
         mfem_error("Error in Tetrahedron::CreateRefinementFlag(...) #4");
         break;
      case Tetrahedron::TYPE_M:
         if (flag == 0)
         {
            if (e1 == 5 && e2 == 1) { break; }
            if (e1 == 2 && e2 == 5) { break; }
         }
         mfem_error("Error in Tetrahedron::CreateRefinementFlag(...) #5");
         break;
      default:
         mfem_error("Error in Tetrahedron::CreateRefinementFlag(...) #6");
         break;
   }
#endif

   refinement_flag = flag;
   refinement_flag <<= 3;

   refinement_flag |= type;
   refinement_flag <<= 3;

   refinement_flag |= refinement_edges[1];
   refinement_flag <<= 3;

   refinement_flag |= refinement_edges[0];
}

int Tetrahedron::NeedRefinement(DSTable &v_to_v, int *middle) const
{
   int m;

   if ((m = v_to_v(indices[0], indices[1])) != -1)
      if (middle[m] != -1) { return 1; }
   if ((m = v_to_v(indices[1], indices[2])) != -1)
      if (middle[m] != -1) { return 1; }
   if ((m = v_to_v(indices[2], indices[0])) != -1)
      if (middle[m] != -1) { return 1; }
   if ((m = v_to_v(indices[0], indices[3])) != -1)
      if (middle[m] != -1) { return 1; }
   if ((m = v_to_v(indices[1], indices[3])) != -1)
      if (middle[m] != -1) { return 1; }
   if ((m = v_to_v(indices[2], indices[3])) != -1)
      if (middle[m] != -1) { return 1; }
   return 0;
}

void Tetrahedron::SetVertices(const int *ind)
{
   for (int i = 0; i < 4; i++)
   {
      indices[i] = ind[i];
   }
}

void Tetrahedron::MarkEdge(const DSTable &v_to_v, const int *length)
{
   int ind[4], i, j, l, L, type;

   // determine the longest edge
   L = length[v_to_v(indices[0], indices[1])]; j = 0;
   if ((l = length[v_to_v(indices[1], indices[2])]) > L) { L = l; j = 1; }
   if ((l = length[v_to_v(indices[2], indices[0])]) > L) { L = l; j = 2; }
   if ((l = length[v_to_v(indices[0], indices[3])]) > L) { L = l; j = 3; }
   if ((l = length[v_to_v(indices[1], indices[3])]) > L) { L = l; j = 4; }
   if ((l = length[v_to_v(indices[2], indices[3])]) > L) { L = l; j = 5; }

   for (i = 0; i < 4; i++)
   {
      ind[i] = indices[i];
   }

   switch (j)
   {
      case 1:
         indices[0] = ind[1]; indices[1] = ind[2];
         indices[2] = ind[0]; indices[3] = ind[3];
         break;
      case 2:
         indices[0] = ind[2]; indices[1] = ind[0];
         indices[2] = ind[1]; indices[3] = ind[3];
         break;
      case 3:
         indices[0] = ind[3]; indices[1] = ind[0];
         indices[2] = ind[2]; indices[3] = ind[1];
         break;
      case 4:
         indices[0] = ind[1]; indices[1] = ind[3];
         indices[2] = ind[2]; indices[3] = ind[0];
         break;
      case 5:
         indices[0] = ind[2]; indices[1] = ind[3];
         indices[2] = ind[0]; indices[3] = ind[1];
         break;
   }

   // Determine the two longest edges for the other two faces and
   // store them in ind[0] and ind[1]
   ind[0] = 2; ind[1] = 1;
   L = length[v_to_v(indices[0], indices[2])];
   if ((l = length[v_to_v(indices[0], indices[3])]) > L) { L = l; ind[0] = 3; }
   if ((l = length[v_to_v(indices[2], indices[3])]) > L) { L = l; ind[0] = 5; }

   L = length[v_to_v(indices[1], indices[2])];
   if ((l = length[v_to_v(indices[1], indices[3])]) > L) { L = l; ind[1] = 4; }
   if ((l = length[v_to_v(indices[2], indices[3])]) > L) { L = l; ind[1] = 5; }

   j = 0;
   switch (ind[0])
   {
      case 2:
         switch (ind[1])
         {
            case 1:  type = Tetrahedron::TYPE_PU; break;
            case 4:  type = Tetrahedron::TYPE_A;  break;
            case 5:
            default: type = Tetrahedron::TYPE_M;
         }
         break;
      case 3:
         switch (ind[1])
         {
            case 1:  type = Tetrahedron::TYPE_A;  break;
            case 4:  type = Tetrahedron::TYPE_PU;
               j = 1; ind[0] = 2; ind[1] = 1; break;
            case 5:
            default: type = Tetrahedron::TYPE_M;
               j = 1; ind[0] = 5; ind[1] = 1;
         }
         break;
      case 5:
      default:
         switch (ind[1])
         {
            case 1:  type = Tetrahedron::TYPE_M;  break;
            case 4:  type = Tetrahedron::TYPE_M;
               j = 1; ind[0] = 2; ind[1] = 5; break;
            case 5:
            default: type = Tetrahedron::TYPE_O;
         }
   }

   if (j)
   {
      j = indices[0]; indices[0] = indices[1]; indices[1] = j;
      j = indices[2]; indices[2] = indices[3]; indices[3] = j;
   }

   CreateRefinementFlag(ind, type);
}

// static method
void Tetrahedron::GetPointMatrix(unsigned transform, DenseMatrix &pm)
{
   double *a = &pm(0,0), *b = &pm(0,1), *c = &pm(0,2), *d = &pm(0,3);

   // initialize to identity
   a[0] = 0.0, a[1] = 0.0, a[2] = 0.0;
   b[0] = 1.0, b[1] = 0.0, b[2] = 0.0;
   c[0] = 0.0, c[1] = 1.0, c[2] = 0.0;
   d[0] = 0.0, d[1] = 0.0, d[2] = 1.0;

   int chain[12], n = 0;
   while (transform)
   {
      chain[n++] = (transform & 7) - 1;
      transform >>= 3;
   }

   /* The transformations and orientations here match the six cases in
      Mesh::Bisection for tetrahedra. */
   while (n)
   {
#define ASGN(a, b) (a[0] = b[0], a[1] = b[1], a[2] = b[2])
#define SWAP(a, b) for (int i = 0; i < 3; i++) { std::swap(a[i], b[i]); }
#define AVG(a, b, c) for (int i = 0; i < 3; i++) { a[i] = (b[i]+c[i])*0.5; }

      double e[3];
      AVG(e, a, b);
      switch (chain[--n])
      {
         case 0: ASGN(b, c); ASGN(c, d); break;
         case 1: ASGN(a, c); ASGN(c, d); break;
         case 2: ASGN(b, a); ASGN(a, d); break;
         case 3: ASGN(a, b); ASGN(b, d); break;
         case 4: SWAP(a, c); ASGN(b, d); break;
         case 5: SWAP(b, c); ASGN(a, d); break;
         default:
            MFEM_ABORT("Invalid transform.");
      }
      ASGN(d, e);
   }
}

void Tetrahedron::GetVertices(Array<int> &v) const
{
   v.SetSize(4);
   for (int i = 0; i < 4; i++)
   {
      v[i] = indices[i];
   }
}

Element *Tetrahedron::Duplicate(Mesh *m) const
{
#ifdef MFEM_USE_MEMALLOC
   Tetrahedron *tet = m->TetMemory.Alloc();
#else
   Tetrahedron *tet = new Tetrahedron;
#endif
   tet->SetVertices(indices);
   tet->SetAttribute(attribute);
   tet->SetRefinementFlag(refinement_flag);
   return tet;
}

Linear3DFiniteElement TetrahedronFE;

}<|MERGE_RESOLUTION|>--- conflicted
+++ resolved
@@ -16,18 +16,8 @@
 namespace mfem
 {
 
-<<<<<<< HEAD
-const int Tetrahedron::edges[6][2] =
-{
-   {0, 1}, {0, 2}, {0, 3}, {1, 2}, {1, 3}, {2, 3}
-};
-
 Tetrahedron::Tetrahedron(const int *ind, int attr, int_ptr_pair p)
    : Element(Geometry::TETRAHEDRON, p.first, 4, p.second)
-=======
-Tetrahedron::Tetrahedron(const int *ind, int attr)
-   : Element(Geometry::TETRAHEDRON)
->>>>>>> 2dd1a76e
 {
    attribute = attr;
    for (int i = 0; i < 4; i++)
