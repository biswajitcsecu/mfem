// Copyright (c) 2010, Lawrence Livermore National Security, LLC. Produced at
// the Lawrence Livermore National Laboratory. LLNL-CODE-443211. All Rights
// reserved. See file COPYRIGHT for details.
//
// This file is part of the MFEM library. For more information and source code
// availability see http://mfem.org.
//
// MFEM is free software; you can redistribute it and/or modify it under the
// terms of the GNU Lesser General Public License (as published by the Free
// Software Foundation) version 2.1 dated February 1999.

#ifndef MFEM_MESH
#define MFEM_MESH

#include "../config/config.hpp"
#include "../general/stable3d.hpp"
#include "triangle.hpp"
#include "tetrahedron.hpp"
#include "vertex.hpp"
#include "ncmesh.hpp"
#include "../fem/eltrans.hpp"
#include "../fem/coefficient.hpp"
#include <iostream>
#include <fstream>
#include <limits>

namespace mfem
{

// Data type mesh

class KnotVector;
class NURBSExtension;
class FiniteElementSpace;
class GridFunction;
class DataCollection;
struct Refinement;
class named_ifstream;

#ifdef MFEM_USE_MPI
class ParMesh;
class ParNCMesh;
#endif


class Mesh
{
#ifdef MFEM_USE_MPI
   friend class ParMesh;
   friend class ParNCMesh;
#endif
   friend class NURBSExtension;

protected:
   int Dim;
   int spaceDim;

   int NumOfVertices, NumOfElements, NumOfBdrElements;
   int NumOfEdges, NumOfFaces;

   int BaseGeom, BaseBdrGeom; // element base geometries, -1 if not all the same

   int meshgen; // see MeshGenerator()

   // Counter for Mesh transformations: refinement, derefinement, rebalancing.
   // Used for checking during Update operations on objects depending on the
   // Mesh, such as FiniteElementSpace, GridFunction, etc.
   long sequence;

   Array<Element *> elements;
   // Vertices are only at the corners of elements, where you would expect them
   // in the lowest-order mesh.
   Array<Vertex> vertices;
   Array<Element *> boundary;
   Array<Element *> faces;

   struct FaceInfo
   {
      // Inf = 64 * LocalFaceIndex + FaceOrientation
      int Elem1No, Elem2No, Elem1Inf, Elem2Inf;
      int NCFace; /* -1 if this is a regular conforming/boundary face;
                     index into 'nc_faces_info' if >= 0. */
   };
   // NOTE: in NC meshes, master faces have Elem2No == -1. Slave faces on the
   // other hand have Elem2No and Elem2Inf set to the master face's element and
   // its local face number.

   struct NCFaceInfo
   {
      bool Slave; // true if this is a slave face, false if master face
      int MasterFace; // if Slave, this is the index of the master face
      const DenseMatrix* PointMatrix; // if Slave, position within master face
      // (NOTE: PointMatrix points to a matrix owned by NCMesh.)

      NCFaceInfo(bool slave, int master, const DenseMatrix* pm)
         : Slave(slave), MasterFace(master), PointMatrix(pm) {}
   };

   Array<FaceInfo> faces_info;
   Array<NCFaceInfo> nc_faces_info;

   Table *el_to_edge;
   Table *el_to_face;
   Table *el_to_el;
   Array<int> be_to_edge;  // for 2D
   Table *bel_to_edge;     // for 3D
   Array<int> be_to_face;
   mutable Table *face_edge;
   mutable Table *edge_vertex;

   IsoparametricTransformation Transformation, Transformation2;
   IsoparametricTransformation FaceTransformation, EdgeTransformation;
   FaceElementTransformations FaceElemTr;

   // refinement embeddings for forward compatibility with NCMesh
   CoarseFineTransformations CoarseFineTr;

   // Nodes are only active for higher order meshes, and share locations with
   // the vertices, plus all the higher- order control points within the
   // element and along the edges and on the faces.
   GridFunction *Nodes;
   int own_nodes;

   static const int vtk_quadratic_tet[10];
   static const int vtk_quadratic_hex[27];

#ifdef MFEM_USE_MEMALLOC
   friend class Tetrahedron;
   MemAlloc <Tetrahedron, 1024> TetMemory;
#endif

public:
   typedef Geometry::Constants<Geometry::SEGMENT>     seg_t;
   typedef Geometry::Constants<Geometry::TRIANGLE>    tri_t;
   typedef Geometry::Constants<Geometry::SQUARE>      quad_t;
   typedef Geometry::Constants<Geometry::TETRAHEDRON> tet_t;
   typedef Geometry::Constants<Geometry::CUBE>        hex_t;

   enum Operation { NONE, REFINE, DEREFINE, REBALANCE };

   Array<int> attributes;
   Array<int> bdr_attributes;

   NURBSExtension *NURBSext;
   NCMesh *ncmesh;

protected:
   Operation last_operation;

   void Init();
   void InitTables();
   void SetEmpty();  // Init all data members with empty values
   void DestroyTables();
   void DeleteTables() { DestroyTables(); InitTables(); }
   void DestroyPointers(); // Delete data specifically allocated by class Mesh.
   void Destroy();         // Delete all owned data.

   Element *ReadElementWithoutAttr(std::istream &);
   static void PrintElementWithoutAttr(const Element *, std::ostream &);

   Element *ReadElement(std::istream &);
   static void PrintElement(const Element *, std::ostream &);

   // Readers for different mesh formats, used in the Load() method.
   // The implementations of these methods are in mesh_readers.cpp.
   void ReadMFEMMesh(std::istream &input, bool mfem_v11, int &curved);
   void ReadLineMesh(std::istream &input);
   void ReadNetgen2DMesh(std::istream &input, int &curved);
   void ReadNetgen3DMesh(std::istream &input);
   void ReadTrueGridMesh(std::istream &input);
   void ReadVTKMesh(std::istream &input, int &curved, int &read_gf);
   void ReadNURBSMesh(std::istream &input, int &curved, int &read_gf);
   void ReadInlineMesh(std::istream &input, int generate_edges = 0);
   void ReadGmshMesh(std::istream &input);
   /* Note NetCDF (optional library) is used for reading cubit files */
#ifdef MFEM_USE_NETCDF
   void ReadCubit(named_ifstream &input, int &curved, int &read_gf);
#endif

   static void skip_comment_lines(std::istream &is, const char comment_char)
   {
      while (1)
      {
         is >> std::ws;
         if (is.peek() != comment_char) { break; }
         is.ignore(std::numeric_limits<std::streamsize>::max(), '\n');
      }
   }
   // Check for, and remove, a trailing '\r'.
   static void filter_dos(std::string &line)
   {
      if (!line.empty() && *line.rbegin() == '\r')
      { line.resize(line.size()-1); }
   }

   void SetMeshGen(); // set 'meshgen'

   /// Return the length of the segment from node i to node j.
   double GetLength(int i, int j) const;

   /** Compute the Jacobian of the transformation from the perfect
       reference element at the center of the element. */
   void GetElementJacobian(int i, DenseMatrix &J);

   void MarkForRefinement();
   void MarkTriMeshForRefinement();
   void GetEdgeOrdering(DSTable &v_to_v, Array<int> &order);
   void MarkTetMeshForRefinement();

   void PrepareNodeReorder(DSTable **old_v_to_v, Table **old_elem_vert);
   void DoNodeReorder(DSTable *old_v_to_v, Table *old_elem_vert);

   STable3D *GetFacesTable();
   STable3D *GetElementToFaceTable(int ret_ftbl = 0);

   /** Red refinement. Element with index i is refined. The default
       red refinement for now is Uniform. */
   void RedRefinement(int i, const DSTable &v_to_v,
                      int *edge1, int *edge2, int *middle)
   { UniformRefinement(i, v_to_v, edge1, edge2, middle); }

   /** Green refinement. Element with index i is refined. The default
       refinement for now is Bisection. */
   void GreenRefinement(int i, const DSTable &v_to_v,
                        int *edge1, int *edge2, int *middle)
   { Bisection(i, v_to_v, edge1, edge2, middle); }

   /** Bisection. Element with index i is bisected. */
   void Bisection(int i, const DSTable &, int *, int *, int *);

   /** Bisection. Boundary element with index i is bisected. */
   void Bisection(int i, const DSTable &, int *);

   /** Uniform Refinement. Element with index i is refined uniformly. */
   void UniformRefinement(int i, const DSTable &, int *, int *, int *);

   /** Averages the vertices with given indexes and saves the result in
       vertices[result]. */
   void AverageVertices (int * indexes, int n, int result);

   void InitRefinementTransforms();
   int FindCoarseElement(int i);

   /// Update the nodes of a curved mesh after refinement
   void UpdateNodes();

   /// Refine quadrilateral mesh.
   virtual void QuadUniformRefinement();

   /// Refine hexahedral mesh.
   virtual void HexUniformRefinement();

   /// Refine NURBS mesh.
   virtual void NURBSUniformRefinement();

   /// This function is not public anymore. Use GeneralRefinement instead.
   virtual void LocalRefinement(const Array<int> &marked_el, int type = 3);

   /// This function is not public anymore. Use GeneralRefinement instead.
   virtual void NonconformingRefinement(const Array<Refinement> &refinements,
                                        int nc_limit = 0);

   /// NC version of GeneralDerefinement.
   virtual bool NonconformingDerefinement(Array<double> &elem_error,
                                          double threshold, int nc_limit = 0,
                                          int op = 1);

   /// Derefine elements once a list of derefinements is known.
   void DerefineMesh(const Array<int> &derefinements);

   /// Read NURBS patch/macro-element mesh
   void LoadPatchTopo(std::istream &input, Array<int> &edge_to_knot);

   void UpdateNURBS();

   void PrintTopo(std::ostream &out, const Array<int> &e_to_k) const;

   /// Used in GetFaceElementTransformations (...)
   void GetLocalPtToSegTransformation(IsoparametricTransformation &, int);
   void GetLocalSegToTriTransformation (IsoparametricTransformation &loc,
                                        int i);
   void GetLocalSegToQuadTransformation (IsoparametricTransformation &loc,
                                         int i);
   /// Used in GetFaceElementTransformations (...)
   void GetLocalTriToTetTransformation (IsoparametricTransformation &loc,
                                        int i);
   /// Used in GetFaceElementTransformations (...)
   void GetLocalQuadToHexTransformation (IsoparametricTransformation &loc,
                                         int i);
   /// Used in GetFaceElementTransformations (...)
   void GetLocalFaceTransformation(int face_type, int elem_type,
                                   IsoparametricTransformation &Transf,
                                   int inf);
   /** Used in GetFaceElementTransformations to account for the fact that a
       slave face occupies only a portion of its master face. */
   void ApplyLocalSlaveTransformation(IsoparametricTransformation &transf,
                                      const FaceInfo &fi);
   bool IsSlaveFace(const FaceInfo &fi) const;

   /// Returns the orientation of "test" relative to "base"
   static int GetTriOrientation (const int * base, const int * test);
   /// Returns the orientation of "test" relative to "base"
   static int GetQuadOrientation (const int * base, const int * test);

   static void GetElementArrayEdgeTable(const Array<Element*> &elem_array,
                                        const DSTable &v_to_v,
                                        Table &el_to_edge);

   /** Return vertex to vertex table. The connections stored in the table
       are from smaller to bigger vertex index, i.e. if i<j and (i, j) is
       in the table, then (j, i) is not stored. */
   void GetVertexToVertexTable(DSTable &) const;

   /** Return element to edge table and the indices for the boundary edges.
       The entries in the table are ordered according to the order of the
       nodes in the elements. For example, if T is the element to edge table
       T(i, 0) gives the index of edge in element i that connects vertex 0
       to vertex 1, etc. Returns the number of the edges. */
   int GetElementToEdgeTable(Table &, Array<int> &);

   /// Used in GenerateFaces()
   void AddPointFaceElement(int lf, int gf, int el);

   void AddSegmentFaceElement (int lf, int gf, int el, int v0, int v1);

   void AddTriangleFaceElement (int lf, int gf, int el,
                                int v0, int v1, int v2);

   void AddQuadFaceElement (int lf, int gf, int el,
                            int v0, int v1, int v2, int v3);
   /** For a serial Mesh, return true if the face is interior. For a parallel
       ParMesh return true if the face is interior or shared. In parallel, this
       method only works if the face neighbor data is exchanged. */
   bool FaceIsTrueInterior(int FaceNo) const
   {
      return FaceIsInterior(FaceNo) || (faces_info[FaceNo].Elem2Inf >= 0);
   }

   // shift cyclically 3 integers left-to-right
   inline static void ShiftL2R(int &, int &, int &);
   // shift cyclically 3 integers so that the smallest is first
   inline static void Rotate3(int &, int &, int &);

   void FreeElement (Element *E);

   void GenerateFaces();
   void GenerateNCFaceInfo();

   /// Begin construction of a mesh
   void InitMesh(int _Dim, int _spaceDim, int NVert, int NElem, int NBdrElem);

   void InitBaseGeom();

   /** Creates mesh for the parallelepiped [0,sx]x[0,sy]x[0,sz], divided into
       nx*ny*nz hexahedrals if type=HEXAHEDRON or into 6*nx*ny*nz tetrahedrons
       if type=TETRAHEDRON. If generate_edges = 0 (default) edges are not
       generated, if 1 edges are generated. */
   void Make3D(int nx, int ny, int nz, Element::Type type, int generate_edges,
               double sx, double sy, double sz);

   /** Creates mesh for the rectangle [0,sx]x[0,sy], divided into nx*ny
       quadrilaterals if type = QUADRILATERAL or into 2*nx*ny triangles if
       type = TRIANGLE. If generate_edges = 0 (default) edges are not generated,
       if 1 edges are generated. */
   void Make2D(int nx, int ny, Element::Type type, int generate_edges,
               double sx, double sy);

   /// Creates a 1D mesh for the interval [0,sx] divided into n equal intervals.
   void Make1D(int n, double sx = 1.0);

   /// Initialize vertices/elements/boundary/tables from a nonconforming mesh.
   void InitFromNCMesh(const NCMesh &ncmesh);

   /// Create from a nonconforming mesh.
   Mesh(const NCMesh &ncmesh);

   /// Swaps internal data with another mesh. By default, non-geometry members
   /// like 'ncmesh' and 'NURBSExt' are only swapped when 'non_geometry' is set.
   void Swap(Mesh& other, bool non_geometry = false);

public:

<<<<<<< HEAD
   Mesh() {  Init(); InitTables(); meshgen = 0; Dim = 0; }
=======
   Mesh() { SetEmpty(); }
>>>>>>> be762d4b

   /** Copy constructor. Performs a deep copy of (almost) all data, so that the
       source mesh can be modified (e.g. deleted, refined) without affecting the
       new mesh. If 'copy_nodes' is false, use a shallow (pointer) copy for the
       nodes, if present. */
   explicit Mesh(const Mesh &mesh, bool copy_nodes = true);

   /// The reinit constructor
   Mesh(double *vertices, int num_vertices,
        int *element_indices, Geometry::Type element_type, 
        int *element_attributes, int num_elements,
        int *boundary_indices, Geometry::Type boundary_type,
        int *boundary_attributes, int num_boundary_elements,
        int dimension, int space_dimension= -1,
        int generate_edges = 0, int refine = 0, 
        bool fix_orientation = true);


   Mesh(int _Dim, int NVert, int NElem, int NBdrElem = 0, int _spaceDim= -1)
   {
      
      if (_spaceDim == -1)
      {
         _spaceDim = _Dim;
      }
      InitMesh(_Dim, _spaceDim, NVert, NElem, NBdrElem);
   }

   Element *NewElement(int geom, Element::int_ptr_pair = Element::int_ptr_pair(NULL, NULL));

   void AddVertex(const double *);
   void AddTri(const int *vi, int attr = 1);
   void AddTriangle(const int *vi, int attr = 1);
   void AddQuad(const int *vi, int attr = 1);
   void AddTet(const int *vi, int attr = 1);
   void AddHex(const int *vi, int attr = 1);
   void AddHexAsTets(const int *vi, int attr = 1);
   // 'elem' should be allocated using the NewElement method
   void AddElement(Element *elem)     { elements[NumOfElements++] = elem; }
   void AddBdrElement(Element *elem)  { boundary[NumOfBdrElements++] = elem; }
   void AddBdrSegment(const int *vi, int attr = 1);
   void AddBdrTriangle(const int *vi, int attr = 1);
   void AddBdrQuad(const int *vi, int attr = 1);
   void AddBdrQuadAsTriangles(const int *vi, int attr = 1);
   void GenerateBoundaryElements();
   void FinalizeTriMesh(int generate_edges = 0, int refine = 0,
                        bool fix_orientation = true);
   void FinalizeQuadMesh(int generate_edges = 0, int refine = 0,
                         bool fix_orientation = true);
   void FinalizeTetMesh(int generate_edges = 0, int refine = 0,
                        bool fix_orientation = true);
   void FinalizeHexMesh(int generate_edges = 0, int refine = 0,
                        bool fix_orientation = true);

   void SetAttributes();

#ifdef MFEM_USE_GECKO
   /** This is our integration with the Gecko library.  This will call the
       Gecko library to find an element ordering that will increase memory
       coherency by putting elements that are in physical proximity closer in
       memory. */
   void GetGeckoElementReordering(Array<int> &ordering);
#endif

   /** Rebuilds the mesh with a different order of elements.  The ordering
       vector maps the old element number to the new element number.  This also
       reorders the vertices and nodes edges and faces along with the elements.  */
   void ReorderElements(const Array<int> &ordering, bool reorder_vertices = true);

   /** Creates mesh for the parallelepiped [0,sx]x[0,sy]x[0,sz], divided into
       nx*ny*nz hexahedrals if type=HEXAHEDRON or into 6*nx*ny*nz tetrahedrons
       if type=TETRAHEDRON. If generate_edges = 0 (default) edges are not
       generated, if 1 edges are generated. */
   Mesh(int nx, int ny, int nz, Element::Type type, int generate_edges = 0,
        double sx = 1.0, double sy = 1.0, double sz = 1.0)
   {
      
      Make3D(nx, ny, nz, type, generate_edges, sx, sy, sz);
   }

   /** Creates mesh for the rectangle [0,sx]x[0,sy], divided into nx*ny
       quadrilaterals if type = QUADRILATERAL or into 2*nx*ny triangles if
       type = TRIANGLE. If generate_edges = 0 (default) edges are not generated,
       if 1 edges are generated. */
   Mesh(int nx, int ny, Element::Type type, int generate_edges = 0,
        double sx = 1.0, double sy = 1.0)
   {
      
      Make2D(nx, ny, type, generate_edges, sx, sy);
   }

   /** Creates 1D mesh , divided into n equal intervals. */
   explicit Mesh(int n, double sx = 1.0)
   {
      
      Make1D(n, sx);
   }

   /** Creates mesh by reading a file in MFEM, netgen, or VTK format. If
       generate_edges = 0 (default) edges are not generated, if 1 edges are
       generated. */
   Mesh(const char *filename, int generate_edges = 0, int refine = 1,
        bool fix_orientation = true);

   /** Creates mesh by reading data stream in MFEM, netgen, or VTK format. If
       generate_edges = 0 (default) edges are not generated, if 1 edges are
       generated. */
   Mesh(std::istream &input, int generate_edges = 0, int refine = 1,
        bool fix_orientation = true);

   /// Creates mesh from mesh data in data collection.
   Mesh(DataCollection * dc);

   Mesh(std::istream &input, DataCollection * dc, int generate_edges = 0, int refine = 1,
        bool fix_orientation = true);

   /// Create a disjoint mesh from the given mesh array
   Mesh(Mesh *mesh_array[], int num_pieces);

   /** This is similar to the mesh constructor with the same arguments, but here
       the current mesh is destroyed and another one created based on the data
       stream again given in MFEM, netgen, or VTK format. If generate_edges = 0
       (default) edges are not generated, if 1 edges are generated. */
   void Load(std::istream &input, int generate_edges = 0, int refine = 1,
             bool fix_orientation = true);

   /// Clear the contents of the Mesh.
   void Clear() { Destroy(); SetEmpty(); }

   /** Return a bitmask:
       bit 0 - simplices are present in the mesh (triangles, tets),
       bit 1 - tensor product elements are present in the mesh (quads, hexes).*/
   inline int MeshGenerator() {  return meshgen; }

   /** Returns number of vertices.  Vertices are only at the corners of
       elements, where you would expect them in the lowest-order mesh. */
   inline int GetNV() const { return NumOfVertices; }

   /// Returns number of elements.
   inline int GetNE() const { return NumOfElements; }

   /// Returns number of boundary elements.
   inline int GetNBE() const { return NumOfBdrElements; }

   /// Return the number of edges.
   inline int GetNEdges() const { return NumOfEdges; }

   /// Return the number of faces in a 3D mesh.
   inline int GetNFaces() const { return NumOfFaces; }

   /// Return the number of faces (3D), edges (2D) or vertices (1D).
   int GetNumFaces() const;

   /// Utility function: sum integers from all processors (Allreduce).
   virtual long ReduceInt(int value) const { return value; }

   /// Return the total (global) number of elements.
   long GetGlobalNE() const { return ReduceInt(NumOfElements); }

   /// Equals 1 + num_holes - num_loops
   inline int EulerNumber() const
   { return NumOfVertices - NumOfEdges + NumOfFaces - NumOfElements; }
   /// Equals 1 - num_holes
   inline int EulerNumber2D() const
   { return NumOfVertices - NumOfEdges + NumOfElements; }

   int Dimension() const { return Dim; }
   int SpaceDimension() const { return spaceDim; }

   /// @brief Return pointer to vertex i's coordinates.
   /// @warning For high-order meshes (when Nodes != NULL) vertices may not
   /// being updated and should not be used!
   const double *GetVertex(int i) const { return vertices[i](); }

   /// @brief Return pointer to vertex i's coordinates.
   /// @warning For high-order meshes (when Nodes != NULL) vertices may not
   /// being updated and should not be used!
   double *GetVertex(int i) { return vertices[i](); }

   void ChangeElementObjectDataOwnership(Array<Element*>& array_of_elements, size_t,
         int* indices, size_t len_indices, int* attributes, size_t len_attributes, 
         bool zerocopy, bool changeDataOwnership);

   void ChangeElementDataOwnership(int *indices, size_t len_indices, int *attributes, 
         size_t len_attributes, bool zerocopy = false, bool changeDataOwnership=true);

   void ChangeBoundaryElementDataOwnership(int *indices, size_t len_indices, int *attributes,
         size_t len_attributes, bool zerocopy = false, bool changeDataOwnership=true);

   void ChangeVertexDataOwnership(double *vertices, size_t len_vertices, 
         bool zerocopy = false, bool changeDataOwnership=true);

   const Element* const *GetElementsArray() const
   { return elements.GetData(); }

   const Element *GetElement(int i) const { return elements[i]; }

   int SetElementData(int *indices, size_t len_indices,
                      int *attributes, size_t len_attributes);

   Element *GetElement(int i) { return elements[i]; }

   const Element *GetBdrElement(int i) const { return boundary[i]; }

   Element *GetBdrElement(int i) { return boundary[i]; }

   const Element *GetFace(int i) const { return faces[i]; }

   int GetFaceBaseGeometry(int i) const;

   int GetElementBaseGeometry(int i = 0) const
   { return i < GetNE() ? elements[i]->GetGeometryType() : BaseGeom; }

   int GetBdrElementBaseGeometry(int i = 0) const
   { return i < GetNBE() ? boundary[i]->GetGeometryType() : BaseBdrGeom; }

   /// Returns the indices of the dofs of element i.
   void GetElementVertices(int i, Array<int> &dofs) const
   { elements[i]->GetVertices(dofs); }

   /// Returns the indices of the dofs of boundary element i.
   void GetBdrElementVertices(int i, Array<int> &dofs) const
   { boundary[i]->GetVertices(dofs); }

   /// Return the indices and the orientations of all edges of element i.
   void GetElementEdges(int i, Array<int> &edges, Array<int> &cor) const;

   /// Return the indices and the orientations of all edges of bdr element i.
   void GetBdrElementEdges(int i, Array<int> &edges, Array<int> &cor) const;

   /** Return the indices and the orientations of all edges of face i.
       Works for both 2D (face=edge) and 3D faces. */
   void GetFaceEdges(int i, Array<int> &, Array<int> &) const;

   /// Returns the indices of the vertices of face i.
   void GetFaceVertices(int i, Array<int> &vert) const
   {
      if (Dim == 1)
      {
         vert.SetSize(1); vert[0] = i;
      }
      else
      {
         faces[i]->GetVertices(vert);
      }
   }

   /// Returns the indices of the vertices of edge i.
   void GetEdgeVertices(int i, Array<int> &vert) const;

   /// Returns the face-to-edge Table (3D)
   Table *GetFaceEdgeTable() const;

   /// Returns the edge-to-vertex Table (3D)
   Table *GetEdgeVertexTable() const;

   /// Return the indices and the orientations of all faces of element i.
   void GetElementFaces(int i, Array<int> &, Array<int> &) const;

   /// Return the index and the orientation of the face of bdr element i. (3D)
   void GetBdrElementFace(int i, int *, int *) const;

   /** Return the vertex index of boundary element i. (1D)
       Return the edge index of boundary element i. (2D)
       Return the face index of boundary element i. (3D) */
   int GetBdrElementEdgeIndex(int i) const;

   /** @brief For the given boundary element, bdr_el, return its adjacent
       element and its info, i.e. 64*local_bdr_index+bdr_orientation. */
   void GetBdrElementAdjacentElement(int bdr_el, int &el, int &info) const;

   /// Returns the type of element i.
   int GetElementType(int i) const;

   /// Returns the type of boundary element i.
   int GetBdrElementType(int i) const;

   /* Return point matrix of element i of dimension Dim X #dofs, where for
      every degree of freedom we give its coordinates in space of dimension
      Dim. */
   void GetPointMatrix(int i, DenseMatrix &pointmat) const;

   /* Return point matrix of boundary element i of dimension Dim X #dofs,
      where for every degree of freedom we give its coordinates in space
      of dimension Dim. */
   void GetBdrPointMatrix(int i, DenseMatrix &pointmat) const;

   static FiniteElement *GetTransformationFEforElementType(int);

   /** Builds the transformation defining the i-th element in the user-defined
       variable. */
   void GetElementTransformation(int i, IsoparametricTransformation *ElTr);

   /// Returns the transformation defining the i-th element
   ElementTransformation *GetElementTransformation(int i);

   /** Return the transformation defining the i-th element assuming
       the position of the vertices/nodes are given by 'nodes'. */
   void GetElementTransformation(int i, const Vector &nodes,
                                 IsoparametricTransformation *ElTr);

   /// Returns the transformation defining the i-th boundary element
   ElementTransformation * GetBdrElementTransformation(int i);
   void GetBdrElementTransformation(int i, IsoparametricTransformation *ElTr);

   /** Returns the transformation defining the given face element.
       The transformation is stored in a user-defined variable. */
   void GetFaceTransformation(int i, IsoparametricTransformation *FTr);

   /// Returns the transformation defining the given face element
   ElementTransformation *GetFaceTransformation(int FaceNo);

   /** Returns the transformation defining the given edge element.
       The transformation is stored in a user-defined variable. */
   void GetEdgeTransformation(int i, IsoparametricTransformation *EdTr);

   /// Returns the transformation defining the given face element
   ElementTransformation *GetEdgeTransformation(int EdgeNo);

   /// Returns (a pointer to a structure containing) the following data:
   ///
   /// 1) Elem1No - the index of the first element that contains this face this
   ///    is the element that has the same outward unit normal vector as the
   ///    face;
   ///
   /// 2) Elem2No - the index of the second element that contains this face this
   ///    element has outward unit normal vector as the face multiplied with -1;
   ///
   /// 3) Elem1, Elem2 - pointers to the ElementTransformation's of the first
   ///    and the second element respectively;
   ///
   /// 4) Face - pointer to the ElementTransformation of the face;
   ///
   /// 5) Loc1, Loc2 - IntegrationPointTransformation's mapping the face
   ///    coordinate system to the element coordinate system (both in their
   ///    reference elements). Used to transform IntegrationPoints from face to
   ///    element. More formally, let:
   ///       TL1, TL2 be the transformations represented by Loc1, Loc2,
   ///       TE1, TE2 - the transformations represented by Elem1, Elem2,
   ///       TF - the transformation represented by Face, then
   ///       TF(x) = TE1(TL1(x)) = TE2(TL2(x)) for all x in the reference face.
   ///
   /// 6) FaceGeom - the base geometry for the face.
   ///
   /// The mask specifies which fields in the structure to return:
   ///    mask & 1 - Elem1, mask & 2 - Elem2
   ///    mask & 4 - Loc1, mask & 8 - Loc2, mask & 16 - Face.
   FaceElementTransformations *GetFaceElementTransformations(int FaceNo,
                                                             int mask = 31);

   FaceElementTransformations *GetInteriorFaceTransformations (int FaceNo)
   {
      if (faces_info[FaceNo].Elem2No < 0) { return NULL; }
      return GetFaceElementTransformations (FaceNo);
   }

   FaceElementTransformations *GetBdrFaceTransformations (int BdrElemNo);

   /// Return true if the given face is interior
   bool FaceIsInterior(int FaceNo) const
   {
      return (faces_info[FaceNo].Elem2No >= 0);
   }
   void GetFaceElements (int Face, int *Elem1, int *Elem2);
   void GetFaceInfos (int Face, int *Inf1, int *Inf2);

   int GetFaceGeometryType(int Face) const;
   int GetFaceElementType(int Face) const;

   /// Check the orientation of the elements
   void CheckElementOrientation(bool fix_it = true);
   /// Check the orientation of the boundary elements
   void CheckBdrElementOrientation(bool fix_it = true);

   /// Return the attribute of element i.
   int GetAttribute(int i) const { return elements[i]->GetAttribute();}

   /// Return the attribute of boundary element i.
   int GetBdrAttribute(int i) const { return boundary[i]->GetAttribute(); }

   const Table &ElementToElementTable();

   const Table &ElementToFaceTable() const;

   const Table &ElementToEdgeTable() const;

   ///  The returned Table must be destroyed by the caller
   Table *GetVertexToElementTable();

   /** Return the "face"-element Table. Here "face" refers to face (3D),
       edge (2D), or vertex (1D).
       The returned Table must be destroyed by the caller. */
   Table *GetFaceToElementTable() const;

   /** This method modifies a tetrahedral mesh so that Nedelec spaces of order
       greater than 1 can be defined on the mesh. Specifically, we
       1) rotate all tets in the mesh so that the vertices {v0, v1, v2, v3}
       satisfy: v0 < v1 < min(v2, v3).
       2) rotate all boundary triangles so that the vertices {v0, v1, v2}
       satisfy: v0 < min(v1, v2).

       @note Refinement does not work after a call to this method! */
   virtual void ReorientTetMesh();

   int *CartesianPartitioning(int nxyz[]);
   int *GeneratePartitioning(int nparts, int part_method = 1);
   void CheckPartitioning(int *partitioning);

   void CheckDisplacements(const Vector &displacements, double &tmax);

   // Vertices are only at the corners of elements, where you would expect them
   // in the lowest-order mesh.
   void MoveVertices(const Vector &displacements);
   void GetVertices(Vector &vert_coord) const;
   void SetVertices(const Vector &vert_coord);

   // Nodes are only active for higher order meshes, and share locations with
   // the vertices, plus all the higher- order control points within the element
   // and along the edges and on the faces.
   void GetNode(int i, double *coord);
   void SetNode(int i, const double *coord);

   // Node operations for curved mesh.
   // They call the corresponding '...Vertices' method if the
   // mesh is not curved (i.e. Nodes == NULL).
   void MoveNodes(const Vector &displacements);
   void GetNodes(Vector &node_coord) const;
   void SetNodes(const Vector &node_coord);

   /// Return a pointer to the internal node GridFunction (may be NULL).
   GridFunction *GetNodes() { return Nodes; }
   const GridFunction *GetNodes() const { return Nodes; }
   /// Replace the internal node GridFunction with the given GridFunction.
   void NewNodes(GridFunction &nodes, bool make_owner = false);
   /** Swap the internal node GridFunction pointer and ownership flag members
       with the given ones. */
   void SwapNodes(GridFunction *&nodes, int &own_nodes_);

   /// Return the mesh nodes/vertices projected on the given GridFunction.
   void GetNodes(GridFunction &nodes) const;
   /** Replace the internal node GridFunction with a new GridFunction defined
       on the given FiniteElementSpace. The new node coordinates are projected
       (derived) from the current nodes/vertices. */
   void SetNodalFESpace(FiniteElementSpace *nfes);
   /** Replace the internal node GridFunction with the given GridFunction. The
       given GridFunction is updated with node coordinates projected (derived)
       from the current nodes/vertices. */
   void SetNodalGridFunction(GridFunction *nodes, bool make_owner = false);
   /** Return the FiniteElementSpace on which the current mesh nodes are
       defined or NULL if the mesh does not have nodes. */
   const FiniteElementSpace *GetNodalFESpace() const;

   /** Set the curvature of the mesh nodes using the given polynomial degree,
       'order', and optionally: discontinuous or continuous FE space, 'discont',
       new space dimension, 'space_dim' (if != -1), and 'ordering'. */
   void SetCurvature(int order, bool discont = false, int space_dim = -1,
                     int ordering = 1);

   /** Refine all mesh elements. */
   void UniformRefinement();

   /** Refine selected mesh elements. Refinement type can be specified for each
       element. The function can do conforming refinement of triangles and
       tetrahedra and non-conforming refinement (i.e., with hanging-nodes) of
       triangles, quadrilaterals and hexahedrons. If 'nonconforming' = -1,
       suitable refinement method is selected automatically (namely, conforming
       refinement for triangles). Use nonconforming = 0/1 to force the method.
       For nonconforming refinements, nc_limit optionally specifies the maximum
       level of hanging nodes (unlimited by default). */
   void GeneralRefinement(const Array<Refinement> &refinements,
                          int nonconforming = -1, int nc_limit = 0);

   /** Simplified version of GeneralRefinement taking a simple list of elements
       to refine, without refinement types. */
   void GeneralRefinement(const Array<int> &el_to_refine,
                          int nonconforming = -1, int nc_limit = 0);

   /// Refine each element with given probability. Uses GeneralRefinement.
   void RandomRefinement(double prob, bool aniso = false,
                         int nonconforming = -1, int nc_limit = 0);

   /// Refine elements sharing the specified vertex. Uses GeneralRefinement.
   void RefineAtVertex(const Vertex& vert,
                       double eps = 0.0, int nonconforming = -1);

   /** Refine element i if elem_error[i] > threshold, for all i.
       Returns true if at least one element was refined, false otherwise. */
   bool RefineByError(const Array<double> &elem_error, double threshold,
                      int nonconforming = -1, int nc_limit = 0);

   /** Refine element i if elem_error(i) > threshold, for all i.
       Returns true if at least one element was refined, false otherwise. */
   bool RefineByError(const Vector &elem_error, double threshold,
                      int nonconforming = -1, int nc_limit = 0);

   /** Derefine the mesh based on an error measure associated with each
       element. A derefinement is performed if the sum of errors of its fine
       elements is smaller than 'threshold'. If 'nc_limit' > 0, derefinements
       that would increase the maximum level of hanging nodes of the mesh are
       skipped. Returns true if the mesh changed, false otherwise. */
   bool DerefineByError(Array<double> &elem_error, double threshold,
                        int nc_limit = 0, int op = 1);

   /// Same as DerefineByError for an error vector.
   bool DerefineByError(const Vector &elem_error, double threshold,
                        int nc_limit = 0, int op = 1);

   // NURBS mesh refinement methods
   void KnotInsert(Array<KnotVector *> &kv);
   void DegreeElevate(int t);

   /** Make sure that a quad/hex mesh is considered to be non-conforming (i.e.,
       has an associated NCMesh object). Triangles meshes can be both conforming
       (default) or non-conforming. */
   void EnsureNCMesh(bool triangles_nonconforming = false);

   bool Conforming() const { return ncmesh == NULL; }
   bool Nonconforming() const { return ncmesh != NULL; }

   /** Return fine element transformations following a mesh refinement.
       Space uses this to construct a global interpolation matrix. */
   const CoarseFineTransformations &GetRefinementTransforms();

   /// Return type of last modification of the mesh.
   Operation GetLastOperation() const { return last_operation; }

   /** Return update counter. The counter starts at zero and is incremented
       each time refinement, derefinement, or rebalancing method is called.
       It is used for checking proper sequence of Space:: and GridFunction::
       Update() calls. */
   long GetSequence() const { return sequence; }

   /// Print the mesh to the given stream using Netgen/Truegrid format.
   virtual void PrintXG(std::ostream &out = std::cout) const;

   /// Print the mesh to the given stream using the default MFEM mesh format.
   virtual void Print(std::ostream &out = std::cout) const;

   /// Print the mesh in VTK format (linear and quadratic meshes only).
   void PrintVTK(std::ostream &out);

   /** Print the mesh in VTK format. The parameter ref > 0 specifies an element
       subdivision number (useful for high order fields and curved meshes).
       If the optional field_data is set, we also add a FIELD section in the
       beginning of the file with additional dataset information. */
   void PrintVTK(std::ostream &out, int ref, int field_data=0);

   void GetElementColoring(Array<int> &colors, int el0 = 0);

   /** Prints the mesh with bdr elements given by the boundary of
       the subdomains, so that the boundary of subdomain i has bdr
       attribute i+1. */
   void PrintWithPartitioning (int *partitioning,
                               std::ostream &out, int elem_attr = 0) const;

   void PrintElementsWithPartitioning (int *partitioning,
                                       std::ostream &out,
                                       int interior_faces = 0);

   /// Print set of disjoint surfaces:
   /*!
    * If Aface_face(i,j) != 0, print face j as a boundary
    * element with attribute i+1.
    */
   void PrintSurfaces(const Table &Aface_face, std::ostream &out) const;

   void ScaleSubdomains (double sf);
   void ScaleElements (double sf);

   void Transform(void (*f)(const Vector&, Vector&));
   void Transform(VectorCoefficient &deformation);

   /// Remove unused vertices and rebuild mesh connectivity.
   void RemoveUnusedVertices();

   /** Remove boundary elements that lie in the interior of the mesh, i.e. that
       have two adjacent faces in 3D, or edges in 2D. */
   void RemoveInternalBoundaries();

   /** Get the size of the i-th element relative to the perfect
       reference element. */
   double GetElementSize(int i, int type = 0);

   double GetElementSize(int i, const Vector &dir);

   double GetElementVolume(int i);

   /// Returns the minimum and maximum corners of the mesh bounding box. For
   /// high-order meshes, the geometry is refined first "ref" times.
   void GetBoundingBox(Vector &min, Vector &max, int ref = 2);

   void PrintCharacteristics(Vector *Vh = NULL, Vector *Vk = NULL,
                             std::ostream &out = std::cout);

   virtual void PrintInfo(std::ostream &out = std::cout)
   {
      PrintCharacteristics(NULL, NULL, out);
   }

   void MesquiteSmooth(const int mesquite_option = 0);

   /// Destroys Mesh.
   virtual ~Mesh() { DestroyPointers(); }
};

/** Overload operator<< for std::ostream and Mesh; valid also for the derived
    class ParMesh */
std::ostream &operator<<(std::ostream &out, const Mesh &mesh);


/// Class used to extrude the nodes of a mesh
class NodeExtrudeCoefficient : public VectorCoefficient
{
private:
   int n, layer;
   double p[2], s;
   Vector tip;
public:
   NodeExtrudeCoefficient(const int dim, const int _n, const double _s);
   void SetLayer(const int l) { layer = l; }
   using VectorCoefficient::Eval;
   virtual void Eval(Vector &V, ElementTransformation &T,
                     const IntegrationPoint &ip);
   virtual ~NodeExtrudeCoefficient() { }
};


/// Extrude a 1D mesh
Mesh *Extrude1D(Mesh *mesh, const int ny, const double sy,
                const bool closed = false);


/// Input file stream that remembers the input file name (used for reading
/// NetCDF meshes).
class named_ifstream : public std::ifstream
{
public:
   const char *filename;
   named_ifstream(const char *mesh_name) :
      std::ifstream(mesh_name), filename(mesh_name) {}
};


// inline functions
inline void Mesh::ShiftL2R(int &a, int &b, int &c)
{
   int t = a;
   a = c;  c = b;  b = t;
}

inline void Mesh::Rotate3(int &a, int &b, int &c)
{
   if (a < b)
   {
      if (a > c)
      {
         ShiftL2R(a, b, c);
      }
   }
   else
   {
      if (b < c)
      {
         ShiftL2R(c, b, a);
      }
      else
      {
         ShiftL2R(a, b, c);
      }
   }
}

}

#endif<|MERGE_RESOLUTION|>--- conflicted
+++ resolved
@@ -380,11 +380,7 @@
 
 public:
 
-<<<<<<< HEAD
-   Mesh() {  Init(); InitTables(); meshgen = 0; Dim = 0; }
-=======
    Mesh() { SetEmpty(); }
->>>>>>> be762d4b
 
    /** Copy constructor. Performs a deep copy of (almost) all data, so that the
        source mesh can be modified (e.g. deleted, refined) without affecting the
@@ -517,7 +513,7 @@
    /** Return a bitmask:
        bit 0 - simplices are present in the mesh (triangles, tets),
        bit 1 - tensor product elements are present in the mesh (quads, hexes).*/
-   inline int MeshGenerator() {  return meshgen; }
+   inline int MeshGenerator() { return meshgen; }
 
    /** Returns number of vertices.  Vertices are only at the corners of
        elements, where you would expect them in the lowest-order mesh. */
