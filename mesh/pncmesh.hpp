// Copyright (c) 2010, Lawrence Livermore National Security, LLC. Produced at
// the Lawrence Livermore National Laboratory. LLNL-CODE-443211. All Rights
// reserved. See file COPYRIGHT for details.
//
// This file is part of the MFEM library. For more information and source code
// availability see http://mfem.org.
//
// MFEM is free software; you can redistribute it and/or modify it under the
// terms of the GNU Lesser General Public License (as published by the Free
// Software Foundation) version 2.1 dated February 1999.

#ifndef MFEM_PNCMESH
#define MFEM_PNCMESH

#include "../config/config.hpp"

#ifdef MFEM_USE_MPI

#include <map>
#include <set>

#include "ncmesh.hpp"
#include "../general/communication.hpp"

namespace mfem
{

/** \brief A parallel extension of the NCMesh class.
 *
 *  The basic idea (and assumption) is that all processors share the coarsest
 *  layer ('root_elements'). This has the advantage that refinements can easily
 *  be exchanged between processors when rebalancing. Also individual elements
 *  can be uniquely identified by the index of the root element and a path in
 *  the refinement tree.
 *
 *  Each leaf element is owned by one of the processors (NCMesh::Element::rank).
 *  The underlying NCMesh stores not only elements for the current ('MyRank')
 *  processor, but also a minimal layer of adjacent "ghost" elements owned by
 *  other processors. The ghost layer is synchronized after refinement.
 *
 *  The ghost layer contains all vertex-, edge- and face-neighbors of the
 *  current processor's region. It is used to determine constraining relations
 *  and ownership of DOFs on the processor boundary. Ghost elements are never
 *  seen by the rest of MFEM as they are skipped when a Mesh is created from
 *  the NCMesh.
 *
 *  The processor that owns a vertex, edge or a face (and in turn its DOFs) is
 *  currently defined to be the one with the lowest rank in the group of
 *  processors that share the entity.
 *
 *  Vertices, edges and faces that are not shared by this ('MyRank') processor
 *  are ghosts, and are numbered after all real vertices/edges/faces, i.e.,
 *  they have indices greater than NVertices, NEdges, NFaces, respectively.
 *
 *  A shared vertex/edge/face is identified in an interprocessor message by a
 *  pair of numbers. The first number specifies an element in an ElementSet
 *  (typically sent at the beginning of the message) that contains the v/e/f.
 *  The second number is the local index of the v/e/f in that element.
 *
<<<<<<< HEAD
 *  TODO: what else to describe?
=======
 *  The interface of ParNCMesh is designed for its main customer, the
 *  ParFiniteElementSpace class, which needs to know everything about the
 *  vertices, edges and faces on the processor boundary.
 *
>>>>>>> 390def56
 */
class ParNCMesh : public NCMesh
{
public:
   ParNCMesh(MPI_Comm comm, const NCMesh& ncmesh);

   /** An override of NCMesh::Refine, which is called eventually, after making
       sure that refinements that occur on the processor boundary are sent to
       the neighbor processors so they can keep their ghost layers up to date.*/
   virtual void Refine(const Array<Refinement> &refinements);

   /// To be implemented.
   virtual void LimitNCLevel(int max_level);

   /** A parallel reimplementation of NCMesh::Derefine, keeps ghost layers
       in sync. The interface is identical. */
   virtual void Derefine(const Array<int> &derefs);

   /** Migrate leaf elements of the global refinement hierarchy (including ghost
       elements) so that each processor owns the same number of leaves (+-1). */
   void Rebalance();


   // interface for ParFiniteElementSpace

   /** Return a list of vertices shared by this processor and at least one other
       processor. (NOTE: only NCList::conforming will be set.) */
   const NCList& GetSharedVertices()
   {
      if (shared_vertices.Empty()) { BuildSharedVertices(); }
      return shared_vertices;
   }

   /** Return a list of edges shared by this processor and at least one other
       processor. (NOTE: this is a subset of the NCMesh::edge_list; slaves are
       empty.) */
   const NCList& GetSharedEdges()
   {
      if (edge_list.Empty()) { BuildEdgeList(); }
      return shared_edges;
   }

   /** Return a list of faces shared by this processor and another processor.
       (NOTE: this is a subset of NCMesh::face_list; slaves are empty.) */
   const NCList& GetSharedFaces()
   {
      if (face_list.Empty()) { BuildFaceList(); }
      return shared_faces;
   }

   /// Helper to get shared vertices/edges/faces ('type' == 0/1/2 resp.).
   const NCList& GetSharedList(int type)
   {
      switch (type)
      {
         case 0: return GetSharedVertices();
         case 1: return GetSharedEdges();
         default: return GetSharedFaces();
      }
   }

   /// Return (shared) face orientation relative to the owner element.
   int GetFaceOrientation(int index) const
   {
      return face_orient[index];
   }

   /// Return vertex/edge/face ('type' == 0/1/2, resp.) owner.
   int GetOwner(int type, int index) const
   {
      switch (type)
      {
         case 0: return vertex_owner[index];
         case 1: return edge_owner[index];
         default: return face_owner[index];
      }
   }

   /** Return a list of processors sharing a vertex/edge/face
       ('type' == 0/1/2, resp.) and the size of the list. */
   const int* GetGroup(int type, int index, int &size) const
   {
      const Table* table;
      switch (type)
      {
         case 0: table = &vertex_group; break;
         case 1: table = &edge_group; break;
         default: table = &face_group;
      }
      size = table->RowSize(index);
      return table->GetRow(index);
   }

   /** Returns true if 'rank' is in the processor group of a vertex/edge/face
       ('type' == 0/1/2, resp.). */
   bool RankInGroup(int type, int index, int rank) const
   {
      int size;
      const int* group = GetGroup(type, index, size);
      for (int i = 0; i < size; i++)
      {
         if (group[i] == rank) { return true; }
      }
      return false;
   }

   /// Returns true if the specified vertex/edge/face is a ghost.
   bool IsGhost(int type, int index) const
   {
      switch (type)
      {
         case 0: return index >= NVertices;
         case 1: return index >= NEdges;
         default: return index >= NFaces;
      }
   }

   /** Returns owner processor for element 'index'. This is normally MyRank but
       for index >= NElements (i.e., for ghosts) it may be something else. */
   int ElementRank(int index) const
   { return leaf_elements[index]->rank; }


   // utility

   /// Use the communication pattern from last Rebalance() to send element DOFs.
   void SendRebalanceDofs(const Table &old_element_dofs, long old_dof_offset);

   /// Receive element DOFs sent by SendRebalanceDofs().
   void RecvRebalanceDofs(Array<int> &elements, Array<long> &dofs);

   /** Get previous indices (pre-Rebalance) of current elements. Index of -1
       indicates that an element didn't exist in the mesh before. */
   const Array<int>& GetRebalanceOldIndex() const { return old_index_or_rank; }

   /** Get previous (pre-Derefine) fine element ranks. This complementents the
       FineTransforms::fine_coarse array in parallel. */
   const Array<int>& GetDerefineOldRanks() const { return old_index_or_rank; }

   /** Extension of NCMesh::GetBoundaryClosure. Filters out ghost vertices and
       ghost edges from 'bdr_vertices' and 'bdr_edges'. */
   virtual void GetBoundaryClosure(const Array<int> &bdr_attr_is_ess,
                                   Array<int> &bdr_vertices,
                                   Array<int> &bdr_edges);

   /** Extract a debugging Mesh containing all leaf elements, including ghosts.
       The debug mesh will have element attributes set to 1 for real elements
       and to 2 for ghost elements. */
   void GetDebugMesh(Mesh &debug_mesh) const;


protected:
   MPI_Comm MyComm;
   int NRanks, MyRank;

   int NVertices, NGhostVertices;
   int NEdges, NGhostEdges;
   int NFaces, NGhostFaces;
   int NElements, NGhostElements;

   // lists of vertices/edges/faces shared by us and at least one more processor
   NCList shared_vertices;
   NCList shared_edges;
   NCList shared_faces;

   // owner processor for each vertex/edge/face
   Array<int> vertex_owner;
   Array<int> edge_owner;
   Array<int> face_owner;

   // list of processors sharing each vertex/edge/face
   Table vertex_group;
   Table edge_group;
   Table face_group;

   Array<char> face_orient; // see CalcFaceOrientations

   /** Type of each leaf element:
         1 - our element (rank == MyRank),
         3 - our element, and neighbor to the ghost layer,
         2 - ghost layer element (existing element, but rank != MyRank),
         0 - element beyond the ghost layer, may not be a real element.
       See also UpdateLayers. */
   Array<char> element_type;

   Array<Element*> ghost_layer; ///< list of elements whose 'element_type' == 2.
   Array<Element*> boundary_layer; ///< list of type 3 elements

   virtual void Update();

   /// Return the processor number for a global element number.
   int Partition(long index, long total_elements) const
   { return index * NRanks / total_elements; }

   /// Helper to get the partition when the serial mesh is being split initially
   int InitialPartition(int index) const
   { return Partition(index, leaf_elements.Size()); }

   /// Return the global index of the first element owned by processor 'rank'.
   long PartitionFirstIndex(int rank, long total_elements) const
   { return (rank * total_elements + NRanks-1) / NRanks; }

   virtual void UpdateVertices();
   virtual void AssignLeafIndices();

   virtual bool IsGhost(const Element* elem) const
   { return elem->rank != MyRank; }

   virtual int GetNumGhosts() const { return NGhostElements; }

   virtual void OnMeshUpdated(Mesh *mesh);

   virtual void BuildEdgeList();
   virtual void BuildFaceList();

   virtual void ElementSharesEdge(Element* elem, Edge* edge);
   virtual void ElementSharesFace(Element* elem, Face* face);

   void BuildSharedVertices();

   void CalcFaceOrientations();

   void UpdateLayers();

   Array<Connection> index_rank; // temporary

   void AddMasterSlaveRanks(int nitems, const NCList& list);
   void MakeShared(const Table &groups, const NCList &list, NCList &shared);

   /** Uniquely encodes a set of leaf elements in the refinement hierarchy of
       an NCMesh. Can be dumped to a stream, sent to another processor, loaded,
       and decoded to identify the same set of elements (refinements) in a
       different but compatible NCMesh. The encoding can optionally include
       the refinement types needed to reach the leaves, so the element set can
       be decoded (recreated) even if the receiver has an incomplete tree. */
   class ElementSet
   {
   public:
      ElementSet(NCMesh *ncmesh = NULL, bool include_ref_types = false)
         : ncmesh(ncmesh), include_ref_types(include_ref_types) {}
      ElementSet(const ElementSet &other);

      void Encode(const Array<Element*> &elements);
      void Dump(std::ostream &os) const;

      void Load(std::istream &is);
      void Decode(Array<Element*> &elements) const;

      void SetNCMesh(NCMesh *ncmesh) { this->ncmesh = ncmesh; }

   protected:
      Array<unsigned char> data; ///< encoded refinement (sub-)trees
      NCMesh* ncmesh;
      bool include_ref_types;

      void EncodeTree(Element* elem);
      void DecodeTree(Element* elem, int &pos, Array<Element*> &elements) const;

      void WriteInt(int value);
      int  GetInt(int pos) const;
      void FlagElements(const Array<Element*> &elements, char flag);
   };

   /// Write to 'os' a processor-independent encoding of vertex/edge/face IDs.
   void EncodeMeshIds(std::ostream &os, Array<MeshId> ids[]);

   /// Read from 'is' a processor-independent encoding of vetex/edge/face IDs.
   void DecodeMeshIds(std::istream &is, Array<MeshId> ids[]);

   bool CheckElementType(Element* elem, int type);

   Array<Element*> tmp_neighbors; // temporary used by ElementNeighborProcessors

   /** Return a list of processors that own elements in the immediate
       neighborhood of 'elem' (i.e., vertex, edge and face neighbors),
       and are not 'MyRank'. */
   void ElementNeighborProcessors(Element* elem, Array<int> &ranks);

   /** Get a list of ranks that own elements in the neighborhood of our region.
       NOTE: MyRank is not included. */
   void NeighborProcessors(Array<int> &neighbors);

   /** Traverse the (local) refinement tree and determine which subtrees are
       no longer needed, i.e., their leaves are not owned by us nor are they our
       ghosts. These subtrees are then derefined. */
   void Prune();

   /// Internal. Recursive part of Prune().
   bool PruneTree(Element* elem);


   /** A base for internal messages used by Refine() and Rebalance(). Allows
    *  sending values associated with a set of elements.
    */
   template<class ValueType, bool RefTypes, int Tag>
   class ElementValueMessage : public VarMessage<Tag>
   {
   public:
      std::vector<Element*> elements;
      std::vector<ValueType> values;

      int Size() const { return elements.size(); }
      void Reserve(int size) { elements.reserve(size); values.reserve(size); }

      /// Set pointer to ParNCMesh (needed to encode the message).
      void SetNCMesh(ParNCMesh* pncmesh) { this->pncmesh = pncmesh; }

      ElementValueMessage() : pncmesh(NULL) {}

   protected:
      ParNCMesh* pncmesh;

      virtual void Encode();
      virtual void Decode();
   };

   /** Used by ParNCMesh::Refine() to inform neighbors about refinements at
    *  the processor boundary. This keeps their ghost layers synchronized.
    */
   class NeighborRefinementMessage : public ElementValueMessage<char, false, 289>
   {
   public:
      void AddRefinement(Element* elem, char ref_type)
      {
         elements.push_back(elem);
         values.push_back(ref_type);
      }
      typedef std::map<int, NeighborRefinementMessage> Map;
   };

   /** Used by ParNCMesh::Derefine() to keep the ghost layers synchronized.
    */
   class NeighborDerefinementMessage : public ElementValueMessage<char, false, 290>
   {
   public:
      void AddDerefinement(Element* elem) { elements.push_back(elem); }

      typedef std::map<int, NeighborDerefinementMessage> Map;

   protected:
      virtual void Encode();
      virtual void Decode();
   };

   /** Used in Step 2 of ParNCMesh::Rebalance to synchronize new rank
    *  assignments in the ghost layer.
    */
   class NeighborElementRankMessage : public ElementValueMessage<int, false, 156>
   {
   public:
      void AddElementRank(Element* elem, int rank)
      {
         elements.push_back(elem);
         values.push_back(rank);
      }
      typedef std::map<int, NeighborElementRankMessage> Map;
   };

   /** Used by ParNCMesh::Rebalance to send elements and their ranks. Note that
    *  RefTypes == true which means the refinement hierarchy will be recreated
    *  on the receiving side.
    */
   class RebalanceMessage : public ElementValueMessage<int, true, 157>
   {
   public:
      void AddElementRank(Element* elem, int rank)
      {
         elements.push_back(elem);
         values.push_back(rank);
      }
      typedef std::map<int, RebalanceMessage> Map;
   };

   /** Allows migrating element data (DOFs) after ParNCMesh::Rebalance.
    *  Used by SendRebalanceDofs and RecvRebalanceDofs.
    */
   class RebalanceDofMessage : public VarMessage<158>
   {
   public:
      std::vector<int> elem_ids, dofs;
      long dof_offset;

      void SetElements(const Array<Element*> &elems, NCMesh *ncmesh);
      void SetNCMesh(NCMesh* ncmesh) { eset.SetNCMesh(ncmesh); }

      typedef std::map<int, RebalanceDofMessage> Map;

   protected:
      ElementSet eset;

      virtual void Encode();
      virtual void Decode();
   };

   /** Recorded communicaton pattern from last Rebalance. Used by
       Send/RecvRebalanceDofs to ship element DOFs. */
   RebalanceDofMessage::Map send_rebalance_dofs;
   RebalanceDofMessage::Map recv_rebalance_dofs;

   /** After Rebalance, this array holds the old element indices, or -1 if an
       element didn't exist in the mesh previously. After Derefine, it holds
       the ranks of the old (potentially non-existent) fine elements. */
   Array<int> old_index_or_rank;

   static bool compare_ranks(const Element* a, const Element* b);

   friend class ParMesh;
   friend class NeighborDofMessage;
};

/*
TODO
+ vdim fix
+ conforming case R matrix
+ master merge
+ curved/two-level parmesh
+ hcurl/hdiv (par-blocks)
+ saving/reading nc meshes
+ visualization, VisIt?
+ neighbor search algorithm
+ parallel refinement bug
+ derefine 2D
+ limit NC 3D edges + 2D
+ skip ldof_sign in pfespace.cpp
- parallel ZZ estimator
- ProjectBdrCoefficient
+ performance/scaling study

+ hilbert ordering
+ rebalance
+ DOF redistribution after rebalance
+ derefinement
+ new fine/coarse interface, ref/deref matrices
- parallel derefinement
- parallel aniso refine
- serial aniso derefine
+ DG for serial NC
- DG for parallel NC
- optimize P communication
- big-int P matrix
- cP + P
*/

class FiniteElementCollection; // needed for edge orientation handling

/** Represents a message about DOF assignment of vertex, edge and face DOFs on
 *  the boundary with another processor. This and other messages in this file
 *  are only exchanged between immediate neighbors. Used by
 *  ParFiniteElementSpace::GetConformingInterpolation().
 */
class NeighborDofMessage : public VarMessage<135>
{
public:
   /// Add vertex/edge/face DOFs to an outgoing message.
   void AddDofs(int type, const NCMesh::MeshId &id, const Array<int> &dofs);

   /** Set pointers to ParNCMesh & FECollection (needed to encode the message),
       set the space size to be sent. */
   void Init(ParNCMesh* pncmesh, const FiniteElementCollection* fec, int ndofs)
   { this->pncmesh = pncmesh; this->fec = fec; this->ndofs = ndofs; }

   /** Get vertex/edge/face DOFs from a received message. 'ndofs' receives
       the remote space size. */
   void GetDofs(int type, const NCMesh::MeshId& id,
                Array<int>& dofs, int &ndofs);

   typedef std::map<int, NeighborDofMessage> Map;

protected:
   typedef std::map<NCMesh::MeshId, std::vector<int> > IdToDofs;
   IdToDofs id_dofs[3];

   ParNCMesh* pncmesh;
   const FiniteElementCollection* fec;
   int ndofs;

   virtual void Encode();
   virtual void Decode();

   void ReorderEdgeDofs(const NCMesh::MeshId &id, std::vector<int> &dofs);
};

/** Used by ParFiniteElementSpace::GetConformingInterpolation() to request
 *  finished non-local rows of the P matrix. This message is only sent once
 *  to each neighbor.
 */
class NeighborRowRequest: public VarMessage<312>
{
public:
   std::set<int> rows;

   void RequestRow(int row) { rows.insert(row); }
   void RemoveRequest(int row) { rows.erase(row); }

   typedef std::map<int, NeighborRowRequest> Map;

protected:
   virtual void Encode();
   virtual void Decode();
};

/** Represents a reply to NeighborRowRequest. The reply contains a batch of
 *  P matrix rows that have been finished by the sending processor. Multiple
 *  batches may be sent depending on the number of iterations of the final part
 *  of the function ParFiniteElementSpace::GetConformingInterpolation(). All
 *  rows that are sent accumulate in the same NeighborRowReply instance.
 */
class NeighborRowReply: public VarMessage<313>
{
public:
   void AddRow(int row, const Array<int> &cols, const Vector &srow);

   bool HaveRow(int row) const { return rows.find(row) != rows.end(); }
   void GetRow(int row, Array<int> &cols, Vector &srow);

   typedef std::map<int, NeighborRowReply> Map;

protected:
   struct Row { std::vector<int> cols; Vector srow; };
   std::map<int, Row> rows;

   virtual void Encode();
   virtual void Decode();
};


// comparison operator so that MeshId can be used as key in std::map
inline bool operator< (const NCMesh::MeshId &a, const NCMesh::MeshId &b)
{
   return a.index < b.index;
}

} // namespace mfem

#endif // MFEM_USE_MPI

#endif // MFEM_PNCMESH<|MERGE_RESOLUTION|>--- conflicted
+++ resolved
@@ -57,14 +57,7 @@
  *  (typically sent at the beginning of the message) that contains the v/e/f.
  *  The second number is the local index of the v/e/f in that element.
  *
-<<<<<<< HEAD
  *  TODO: what else to describe?
-=======
- *  The interface of ParNCMesh is designed for its main customer, the
- *  ParFiniteElementSpace class, which needs to know everything about the
- *  vertices, edges and faces on the processor boundary.
- *
->>>>>>> 390def56
  */
 class ParNCMesh : public NCMesh
 {
