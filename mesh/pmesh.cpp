// Copyright (c) 2010, Lawrence Livermore National Security, LLC. Produced at
// the Lawrence Livermore National Laboratory. LLNL-CODE-443211. All Rights
// reserved. See file COPYRIGHT for details.
//
// This file is part of the MFEM library. For more information and source code
// availability see http://mfem.googlecode.com.
//
// MFEM is free software; you can redistribute it and/or modify it under the
// terms of the GNU Lesser General Public License (as published by the Free
// Software Foundation) version 2.1 dated February 1999.

#include "../config/config.hpp"

#ifdef MFEM_USE_MPI

#include "mesh_headers.hpp"
#include "../fem/fem.hpp"
#include "../general/sets.hpp"
#include "../general/sort_pairs.hpp"
#include <iostream>
using namespace std;

namespace mfem
{

ParMesh::ParMesh(const ParMesh &pmesh, bool copy_nodes)
   : Mesh(pmesh, false),
     group_svert(pmesh.group_svert),
     group_sedge(pmesh.group_sedge),
     group_sface(pmesh.group_sface),
     gtopo(pmesh.gtopo)
{
   MyComm = pmesh.MyComm;
   NRanks = pmesh.NRanks;
   MyRank = pmesh.MyRank;

   // Duplicate the shared_edges
   shared_edges.SetSize(pmesh.shared_edges.Size());
   for (int i = 0; i < shared_edges.Size(); i++)
   {
      shared_edges[i] = pmesh.shared_edges[i]->Duplicate(this);
   }

   // Duplicate the shared_faces
   shared_faces.SetSize(pmesh.shared_faces.Size());
   for (int i = 0; i < shared_faces.Size(); i++)
   {
      shared_faces[i] = pmesh.shared_faces[i]->Duplicate(this);
   }

   // Copy the shared-to-local index Arrays
   pmesh.svert_lvert.Copy(svert_lvert);
   pmesh.sedge_ledge.Copy(sedge_ledge);
   pmesh.sface_lface.Copy(sface_lface);

   // Do not copy face-neighbor data (can be generated if needed)
   have_face_nbr_data = false;

   // Copy the Nodes as a ParGridFunction, including the FiniteElementCollection
   // and the FiniteElementSpace (as a ParFiniteElementSpace)
   if (pmesh.Nodes && copy_nodes)
   {
      FiniteElementSpace *fes = pmesh.Nodes->FESpace();
      const FiniteElementCollection *fec = fes->FEColl();
      FiniteElementCollection *fec_copy =
         FiniteElementCollection::New(fec->Name());
      ParFiniteElementSpace *pfes_copy =
         new ParFiniteElementSpace(this, fec_copy, fes->GetVDim(),
                                   fes->GetOrdering());
      Nodes = new ParGridFunction(pfes_copy);
      Nodes->MakeOwner(fec_copy);
      *Nodes = *pmesh.Nodes;
      own_nodes = 1;
   }
}

ParMesh::ParMesh(MPI_Comm comm, Mesh &mesh, int *partitioning_,
                 int part_method)
   : gtopo(comm)
{
   int i, j;
   int *partitioning;
   Array<bool> activeBdrElem;

   MyComm = comm;
   MPI_Comm_size(MyComm, &NRanks);
   MPI_Comm_rank(MyComm, &MyRank);

   Dim = mesh.Dim;
   spaceDim = mesh.spaceDim;

   if (mesh.ncmesh)
   {
      pncmesh = new ParNCMesh(comm, *mesh.ncmesh);
      pncmesh->GetMeshComponents(vertices, elements, boundary);

      // TODO: wrap this block somehow in a function
      {
         NumOfVertices = vertices.Size();
         NumOfElements = elements.Size();
         NumOfBdrElements = boundary.Size();

         // set the mesh type ('meshgen')
         SetMeshGen();

         NumOfEdges = NumOfFaces = 0;

         if (Dim > 2)
         {
            GetElementToFaceTable();
            GenerateFaces();
      #ifdef MFEM_DEBUG
            CheckBdrElementOrientation();
      #endif
         }

         el_to_edge = new Table;
         NumOfEdges = GetElementToEdgeTable(*el_to_edge, be_to_edge);
         c_el_to_edge = NULL;

         SetAttributes();
      }

      pncmesh->OnMeshUpdated(this);      
      //pncmesh->PruneGhosts();

      if (mesh.GetNodes()) // curved mesh TODO
      {
         Nodes = new ParGridFunction(this, mesh.GetNodes());
         own_nodes = 1;

         ((ParGridFunction*) Nodes)->ParFESpace()->Dof_TrueDof_Matrix();

         Array<int> gvdofs, lvdofs;
         Vector lnodes;
         int element_counter = 0;
         for (i = 0; i < mesh.GetNE(); i++)
            if (pncmesh->InitialPartition(i) == MyRank)
            {
               Nodes->FESpace()->GetElementVDofs(element_counter, lvdofs);
               mesh.GetNodes()->FESpace()->GetElementVDofs(i, gvdofs);
               mesh.GetNodes()->GetSubVector(gvdofs, lnodes);
               Nodes->SetSubVector(lvdofs, lnodes);
               element_counter++;
            }
      }

      return;
   }

   if (partitioning_)
   {
      partitioning = partitioning_;
   }
   else
   {
      partitioning = mesh.GeneratePartitioning(NRanks, part_method);
   }

   // re-enumerate the partitions to better map to actual processor
   // interconnect topology !?

   Array<int> vert;
   Array<int> vert_global_local(mesh.GetNV());
   int vert_counter, element_counter, bdrelem_counter;

   // build vert_global_local
   vert_global_local = -1;

   element_counter = 0;
   vert_counter = 0;
   for (i = 0; i < mesh.GetNE(); i++)
      if (partitioning[i] == MyRank)
      {
         mesh.GetElementVertices(i, vert);
         element_counter++;
         for (j = 0; j < vert.Size(); j++)
            if (vert_global_local[vert[j]] < 0)
            {
               vert_global_local[vert[j]] = vert_counter++;
            }
      }

   NumOfVertices = vert_counter;
   NumOfElements = element_counter;
   vertices.SetSize(NumOfVertices);

   // re-enumerate the local vertices to preserve the global ordering
   for (i = vert_counter = 0; i < vert_global_local.Size(); i++)
      if (vert_global_local[i] >= 0)
      {
         vert_global_local[i] = vert_counter++;
      }

   // determine vertices
   for (i = 0; i < vert_global_local.Size(); i++)
      if (vert_global_local[i] >= 0)
      {
         vertices[vert_global_local[i]].SetCoords(mesh.GetVertex(i));
      }

   // determine elements
   element_counter = 0;
   elements.SetSize(NumOfElements);
   for (i = 0; i < mesh.GetNE(); i++)
      if (partitioning[i] == MyRank)
      {
         elements[element_counter] = mesh.GetElement(i)->Duplicate(this);
         int *v = elements[element_counter]->GetVertices();
         int nv = elements[element_counter]->GetNVertices();
         for (j = 0; j < nv; j++)
         {
            v[j] = vert_global_local[v[j]];
         }
         element_counter++;
      }

   Table *edge_element = NULL;
   if (mesh.NURBSext)
   {
      activeBdrElem.SetSize(mesh.GetNBE());
      activeBdrElem = false;
   }
   // build boundary elements
   if (Dim == 3)
   {
      NumOfBdrElements = 0;
      for (i = 0; i < mesh.GetNBE(); i++)
      {
         int face, o, el1, el2;
         mesh.GetBdrElementFace(i, &face, &o);
         mesh.GetFaceElements(face, &el1, &el2);
         if (partitioning[(o % 2 == 0 || el2 < 0) ? el1 : el2] == MyRank)
         {
            NumOfBdrElements++;
            if (mesh.NURBSext)
            {
               activeBdrElem[i] = true;
            }
         }
      }

      bdrelem_counter = 0;
      boundary.SetSize(NumOfBdrElements);
      for (i = 0; i < mesh.GetNBE(); i++)
      {
         int face, o, el1, el2;
         mesh.GetBdrElementFace(i, &face, &o);
         mesh.GetFaceElements(face, &el1, &el2);
         if (partitioning[(o % 2 == 0 || el2 < 0) ? el1 : el2] == MyRank)
         {
            boundary[bdrelem_counter] = mesh.GetBdrElement(i)->Duplicate(this);
            int *v = boundary[bdrelem_counter]->GetVertices();
            int nv = boundary[bdrelem_counter]->GetNVertices();
            for (j = 0; j < nv; j++)
            {
               v[j] = vert_global_local[v[j]];
            }
            bdrelem_counter++;
         }
      }
   }
   else if (Dim == 2)
   {
      edge_element = new Table;
      Transpose(mesh.ElementToEdgeTable(), *edge_element, mesh.GetNEdges());

      NumOfBdrElements = 0;
      for (i = 0; i < mesh.GetNBE(); i++)
      {
         int edge = mesh.GetBdrElementEdgeIndex(i);
         int el1 = edge_element->GetRow(edge)[0];
         if (partitioning[el1] == MyRank)
         {
            NumOfBdrElements++;
            if (mesh.NURBSext)
            {
               activeBdrElem[i] = true;
            }
         }
      }

      bdrelem_counter = 0;
      boundary.SetSize(NumOfBdrElements);
      for (i = 0; i < mesh.GetNBE(); i++)
      {
         int edge = mesh.GetBdrElementEdgeIndex(i);
         int el1 = edge_element->GetRow(edge)[0];
         if (partitioning[el1] == MyRank)
         {
            boundary[bdrelem_counter] = mesh.GetBdrElement(i)->Duplicate(this);
            int *v = boundary[bdrelem_counter]->GetVertices();
            int nv = boundary[bdrelem_counter]->GetNVertices();
            for (j = 0; j < nv; j++)
            {
               v[j] = vert_global_local[v[j]];
            }
            bdrelem_counter++;
         }
      }
   }
   else if (Dim == 1)
   {
      NumOfBdrElements = 0;
      for (i = 0; i < mesh.GetNBE(); i++)
      {
         int vert = mesh.boundary[i]->GetVertices()[0];
         int el1, el2;
         mesh.GetFaceElements(vert, &el1, &el2);
         if (partitioning[el1] == MyRank)
         {
            NumOfBdrElements++;
         }
      }

      bdrelem_counter = 0;
      boundary.SetSize(NumOfBdrElements);
      for (i = 0; i < mesh.GetNBE(); i++)
      {
         int vert = mesh.boundary[i]->GetVertices()[0];
         int el1, el2;
         mesh.GetFaceElements(vert, &el1, &el2);
         if (partitioning[el1] == MyRank)
         {
            boundary[bdrelem_counter] = mesh.GetBdrElement(i)->Duplicate(this);
            int *v = boundary[bdrelem_counter]->GetVertices();
            v[0] = vert_global_local[v[0]];
            bdrelem_counter++;
         }
      }
   }

   meshgen = mesh.MeshGenerator();

   mesh.attributes.Copy(attributes);
   mesh.bdr_attributes.Copy(bdr_attributes);

   // this is called by the default Mesh constructor
   // InitTables();

   if (Dim > 1)
   {
      el_to_edge = new Table;
      NumOfEdges = Mesh::GetElementToEdgeTable(*el_to_edge, be_to_edge);
   }
   else
   {
      NumOfEdges = 0;
   }

   STable3D *faces_tbl = NULL;
   if (Dim == 3)
   {
      faces_tbl = GetElementToFaceTable(1);
   }
   else
   {
      NumOfFaces = 0;
   }
   GenerateFaces();

   c_el_to_edge = NULL;

   ListOfIntegerSets  groups;
   IntegerSet         group;

   // the first group is the local one
   group.Recreate(1, &MyRank);
   groups.Insert(group);

#ifdef MFEM_DEBUG
   if (Dim < 3 && mesh.GetNFaces() != 0)
   {
      cerr << "ParMesh::ParMesh (proc " << MyRank << ") : "
           "(Dim < 3 && mesh.GetNFaces() != 0) is true!" << endl;
      mfem_error();
   }
#endif
   // determine shared faces
   int sface_counter = 0;
   Array<int> face_group(mesh.GetNFaces());
   for (i = 0; i < face_group.Size(); i++)
   {
      int el[2];
      face_group[i] = -1;
      mesh.GetFaceElements(i, &el[0], &el[1]);
      if (el[1] >= 0)
      {
         el[0] = partitioning[el[0]];
         el[1] = partitioning[el[1]];
         if ((el[0] == MyRank && el[1] != MyRank) ||
             (el[0] != MyRank && el[1] == MyRank))
         {
            group.Recreate(2, el);
            face_group[i] = groups.Insert(group) - 1;
            sface_counter++;
         }
      }
   }

   // determine shared edges
   int sedge_counter = 0;
   if (!edge_element)
   {
      edge_element = new Table;
      if (Dim == 1)
      {
         edge_element->SetDims(0,0);
      }
      else
      {
         Transpose(mesh.ElementToEdgeTable(), *edge_element, mesh.GetNEdges());
      }
   }
   for (i = 0; i < edge_element->Size(); i++)
   {
      int me = 0, others = 0;
      for (j = edge_element->GetI()[i]; j < edge_element->GetI()[i+1]; j++)
      {
         edge_element->GetJ()[j] = partitioning[edge_element->GetJ()[j]];
         if (edge_element->GetJ()[j] == MyRank)
         {
            me = 1;
         }
         else
         {
            others = 1;
         }
      }

      if (me && others)
      {
         sedge_counter++;
         group.Recreate(edge_element->RowSize(i), edge_element->GetRow(i));
         edge_element->GetRow(i)[0] = groups.Insert(group) - 1;
      }
      else
      {
         edge_element->GetRow(i)[0] = -1;
      }
   }

   // determine shared vertices
   int svert_counter = 0;
   Table *vert_element = mesh.GetVertexToElementTable(); // we must delete this

   for (i = 0; i < vert_element->Size(); i++)
   {
      int me = 0, others = 0;
      for (j = vert_element->GetI()[i]; j < vert_element->GetI()[i+1]; j++)
      {
         vert_element->GetJ()[j] = partitioning[vert_element->GetJ()[j]];
         if (vert_element->GetJ()[j] == MyRank)
         {
            me = 1;
         }
         else
         {
            others = 1;
         }
      }

      if (me && others)
      {
         svert_counter++;
         group.Recreate(vert_element->RowSize(i), vert_element->GetRow(i));
         vert_element->GetI()[i] = groups.Insert(group) - 1;
      }
      else
      {
         vert_element->GetI()[i] = -1;
      }
   }

   // build group_sface
   group_sface.MakeI(groups.Size()-1);

   for (i = 0; i < face_group.Size(); i++)
      if (face_group[i] >= 0)
      {
         group_sface.AddAColumnInRow(face_group[i]);
      }

   group_sface.MakeJ();

   sface_counter = 0;
   for (i = 0; i < face_group.Size(); i++)
      if (face_group[i] >= 0)
      {
         group_sface.AddConnection(face_group[i], sface_counter++);
      }

   group_sface.ShiftUpI();

   // build group_sedge
   group_sedge.MakeI(groups.Size()-1);

   for (i = 0; i < edge_element->Size(); i++)
      if (edge_element->GetRow(i)[0] >= 0)
      {
         group_sedge.AddAColumnInRow(edge_element->GetRow(i)[0]);
      }

   group_sedge.MakeJ();

   sedge_counter = 0;
   for (i = 0; i < edge_element->Size(); i++)
      if (edge_element->GetRow(i)[0] >= 0)
         group_sedge.AddConnection(edge_element->GetRow(i)[0],
                                   sedge_counter++);

   group_sedge.ShiftUpI();

   // build group_svert
   group_svert.MakeI(groups.Size()-1);

   for (i = 0; i < vert_element->Size(); i++)
      if (vert_element->GetI()[i] >= 0)
      {
         group_svert.AddAColumnInRow(vert_element->GetI()[i]);
      }

   group_svert.MakeJ();

   svert_counter = 0;
   for (i = 0; i < vert_element->Size(); i++)
      if (vert_element->GetI()[i] >= 0)
         group_svert.AddConnection(vert_element->GetI()[i],
                                   svert_counter++);

   group_svert.ShiftUpI();

   // build shared_faces and sface_lface
   shared_faces.SetSize(sface_counter);
   sface_lface. SetSize(sface_counter);

   if (Dim == 3)
   {
      sface_counter = 0;
      for (i = 0; i < face_group.Size(); i++)
         if (face_group[i] >= 0)
         {
            shared_faces[sface_counter] = mesh.GetFace(i)->Duplicate(this);
            int *v = shared_faces[sface_counter]->GetVertices();
            int nv = shared_faces[sface_counter]->GetNVertices();
            for (j = 0; j < nv; j++)
            {
               v[j] = vert_global_local[v[j]];
            }
            switch (shared_faces[sface_counter]->GetType())
            {
               case Element::TRIANGLE:
                  sface_lface[sface_counter] = (*faces_tbl)(v[0], v[1], v[2]);
                  // mark the shared face for refinement by reorienting
                  // it according to the refinement flag in the tetradron
                  // to which this shared face belongs to.
                  {
                     int lface = sface_lface[sface_counter];
                     Tetrahedron *tet =
                        (Tetrahedron *)(elements[faces_info[lface].Elem1No]);
                     int re[2], type, flag, *tv;
                     tet->ParseRefinementFlag(re, type, flag);
                     tv = tet->GetVertices();
                     switch (faces_info[lface].Elem1Inf/64)
                     {
                        case 0:
                           switch (re[1])
                           {
                              case 1: v[0] = tv[1]; v[1] = tv[2]; v[2] = tv[3];
                                 break;
                              case 4: v[0] = tv[3]; v[1] = tv[1]; v[2] = tv[2];
                                 break;
                              case 5: v[0] = tv[2]; v[1] = tv[3]; v[2] = tv[1];
                                 break;
                           }
                           break;
                        case 1:
                           switch (re[0])
                           {
                              case 2: v[0] = tv[2]; v[1] = tv[0]; v[2] = tv[3];
                                 break;
                              case 3: v[0] = tv[0]; v[1] = tv[3]; v[2] = tv[2];
                                 break;
                              case 5: v[0] = tv[3]; v[1] = tv[2]; v[2] = tv[0];
                                 break;
                           }
                           break;
                        case 2:
                           v[0] = tv[0]; v[1] = tv[1]; v[2] = tv[3];
                           break;
                        case 3:
                           v[0] = tv[1]; v[1] = tv[0]; v[2] = tv[2];
                           break;
                     }
                     // flip the shared face in the processor that owns the
                     // second element (in 'mesh')
                     {
                        int gl_el1, gl_el2;
                        mesh.GetFaceElements(i, &gl_el1, &gl_el2);
                        if (MyRank == partitioning[gl_el2])
                        {
                           const int t = v[0]; v[0] = v[1]; v[1] = t;
                        }
                     }
                  }
                  break;
               case Element::QUADRILATERAL:
                  sface_lface[sface_counter] =
                     (*faces_tbl)(v[0], v[1], v[2], v[3]);
                  break;
            }
            sface_counter++;
         }

      delete faces_tbl;
   }

   // build shared_edges and sedge_ledge
   shared_edges.SetSize(sedge_counter);
   sedge_ledge. SetSize(sedge_counter);

   {
      DSTable v_to_v(NumOfVertices);
      GetVertexToVertexTable(v_to_v);

      sedge_counter = 0;
      for (i = 0; i < edge_element->Size(); i++)
         if (edge_element->GetRow(i)[0] >= 0)
         {
            mesh.GetEdgeVertices(i, vert);

            shared_edges[sedge_counter] =
               new Segment(vert_global_local[vert[0]],
                           vert_global_local[vert[1]], 1);

            if ((sedge_ledge[sedge_counter] =
                    v_to_v(vert_global_local[vert[0]],
                           vert_global_local[vert[1]])) < 0)
            {
               cerr << "\n\n\n" << MyRank << ": ParMesh::ParMesh: "
                    << "ERROR in v_to_v\n\n" << endl;
               mfem_error();
            }

            sedge_counter++;
         }
   }

   delete edge_element;

   // build svert_lvert
   svert_lvert.SetSize(svert_counter);

   svert_counter = 0;
   for (i = 0; i < vert_element->Size(); i++)
      if (vert_element->GetI()[i] >= 0)
      {
         svert_lvert[svert_counter++] = vert_global_local[i];
      }

   delete vert_element;

   // build the group communication topology
   gtopo.Create(groups, 822);

   if (mesh.NURBSext)
   {
      NURBSext = new ParNURBSExtension(comm, mesh.NURBSext, partitioning,
                                       activeBdrElem);
   }

   if (mesh.GetNodes()) // curved mesh
   {
      Nodes = new ParGridFunction(this, mesh.GetNodes());
      own_nodes = 1;

      Array<int> gvdofs, lvdofs;
      Vector lnodes;
      element_counter = 0;
      for (i = 0; i < mesh.GetNE(); i++)
         if (partitioning[i] == MyRank)
         {
            Nodes->FESpace()->GetElementVDofs(element_counter, lvdofs);
            mesh.GetNodes()->FESpace()->GetElementVDofs(i, gvdofs);
            mesh.GetNodes()->GetSubVector(gvdofs, lnodes);
            Nodes->SetSubVector(lvdofs, lnodes);
            element_counter++;
         }
   }

   if (partitioning_ == NULL)
   {
      delete [] partitioning;
   }

   have_face_nbr_data = false;
}

void ParMesh::GroupEdge(int group, int i, int &edge, int &o)
{
   int sedge = group_sedge.GetJ()[group_sedge.GetI()[group-1]+i];
   edge = sedge_ledge[sedge];
   int *v = shared_edges[sedge]->GetVertices();
   o = (v[0] < v[1]) ? (+1) : (-1);
}

void ParMesh::GroupFace(int group, int i, int &face, int &o)
{
   int sface = group_sface.GetJ()[group_sface.GetI()[group-1]+i];
   face = sface_lface[sface];
   // face gives the base orientation
   if (faces[face]->GetType() == Element::TRIANGLE)
      o = GetTriOrientation(faces[face]->GetVertices(),
                            shared_faces[sface]->GetVertices());
   if (faces[face]->GetType() == Element::QUADRILATERAL)
      o = GetQuadOrientation(faces[face]->GetVertices(),
                             shared_faces[sface]->GetVertices());
}

// For a line segment with vertices v[0] and v[1], return a number with
// the following meaning:
// 0 - the edge was not refined
// 1 - the edge e was refined once by splitting v[0],v[1]
int ParMesh::GetEdgeSplittings(Element *edge, const DSTable &v_to_v,
                               int *middle)
{
   int m, *v = edge->GetVertices();

   if ((m = v_to_v(v[0], v[1])) != -1 && middle[m] != -1)
   {
      return 1;
   }
   else
   {
      return 0;
   }
}

// For a triangular face with (correctly ordered) vertices v[0], v[1], v[2]
// return a number with the following meaning:
// 0 - the face was not refined
// 1 - the face was refined once by splitting v[0],v[1]
// 2 - the face was refined twice by splitting v[0],v[1] and then v[1],v[2]
// 3 - the face was refined twice by splitting v[0],v[1] and then v[0],v[2]
// 4 - the face was refined three times (as in 2+3)
int ParMesh::GetFaceSplittings(Element *face, const DSTable &v_to_v,
                               int *middle)
{
   int m, right = 0;
   int number_of_splittings = 0;
   int *v = face->GetVertices();

   if ((m = v_to_v(v[0], v[1])) != -1 && middle[m] != -1)
   {
      number_of_splittings++;
      if ((m = v_to_v(v[1], v[2])) != -1 && middle[m] != -1)
      {
         right = 1;
         number_of_splittings++;
      }
      if ((m = v_to_v(v[2], v[0])) != -1 && middle[m] != -1)
      {
         number_of_splittings++;
      }

      switch (number_of_splittings)
      {
         case 2:
            if (right == 0)
            {
               number_of_splittings++;
            }
            break;
         case 3:
            number_of_splittings++;
            break;
      }
   }

   return number_of_splittings;
}

void ParMesh::GetFaceNbrElementTransformation(
   int i, IsoparametricTransformation *ElTr)
{
   DenseMatrix &pointmat = ElTr->GetPointMat();
   Element *elem = face_nbr_elements[i];

   ElTr->Attribute = elem->GetAttribute();
   ElTr->ElementNo = NumOfElements + i;

   if (Nodes == NULL)
   {
      const int nv = elem->GetNVertices();
      const int *v = elem->GetVertices();

      pointmat.SetSize(spaceDim, nv);
      for (int k = 0; k < spaceDim; k++)
         for (int j = 0; j < nv; j++)
         {
            pointmat(k, j) = face_nbr_vertices[v[j]](k);
         }

      ElTr->SetFE(GetTransformationFEforElementType(elem->GetType()));
   }
   else
   {
      Array<int> vdofs;
      ParGridFunction *pNodes = dynamic_cast<ParGridFunction *>(Nodes);
      if (pNodes)
      {
         pNodes->ParFESpace()->GetFaceNbrElementVDofs(i, vdofs);
         int n = vdofs.Size()/spaceDim;
         pointmat.SetSize(spaceDim, n);
         for (int k = 0; k < spaceDim; k++)
            for (int j = 0; j < n; j++)
            {
               pointmat(k,j) = (pNodes->FaceNbrData())(vdofs[n*k+j]);
            }

         ElTr->SetFE(pNodes->ParFESpace()->GetFaceNbrFE(i));
      }
      else
         mfem_error("ParMesh::GetFaceNbrElementTransformation : "
                    "Nodes are not ParGridFunction!");
   }
}

void ParMesh::DeleteFaceNbrData()
{
   if (!have_face_nbr_data)
   {
      return;
   }

   have_face_nbr_data = false;
   face_nbr_group.DeleteAll();
   face_nbr_elements_offset.DeleteAll();
   face_nbr_vertices_offset.DeleteAll();
   for (int i = 0; i < face_nbr_elements.Size(); i++)
   {
      FreeElement(face_nbr_elements[i]);
   }
   face_nbr_elements.DeleteAll();
   face_nbr_vertices.DeleteAll();
   send_face_nbr_elements.Clear();
   send_face_nbr_vertices.Clear();
}

void ParMesh::ExchangeFaceNbrData()
{
   if (have_face_nbr_data)
   {
      return;
   }

   Table *gr_sface;
   int   *s2l_face;
   if (Dim == 1)
   {
      gr_sface = &group_svert;
      s2l_face = svert_lvert;
   }
   else if (Dim == 2)
   {
      gr_sface = &group_sedge;
      s2l_face = sedge_ledge;
   }
   else
   {
      gr_sface = &group_sface;
      s2l_face = sface_lface;
   }

   int num_face_nbrs = 0;
   for (int g = 1; g < GetNGroups(); g++)
      if (gr_sface->RowSize(g-1) > 0)
      {
         num_face_nbrs++;
      }

   face_nbr_group.SetSize(num_face_nbrs);

   if (num_face_nbrs == 0)
   {
      have_face_nbr_data = true;
      return;
   }

   {
      // sort face-neighbors by processor rank
      Array<Pair<int, int> > rank_group(num_face_nbrs);

      for (int g = 1, counter = 0; g < GetNGroups(); g++)
         if (gr_sface->RowSize(g-1) > 0)
         {
#ifdef MFEM_DEBUG
            if (gtopo.GetGroupSize(g) != 2)
               mfem_error("ParMesh::ExchangeFaceNbrData() : "
                          "group size is not 2!");
#endif
            const int *nbs = gtopo.GetGroup(g);
            int lproc = (nbs[0]) ? nbs[0] : nbs[1];
            rank_group[counter].one = gtopo.GetNeighborRank(lproc);
            rank_group[counter].two = g;
            counter++;
         }

      SortPairs<int, int>(rank_group, rank_group.Size());

      for (int fn = 0; fn < num_face_nbrs; fn++)
      {
         face_nbr_group[fn] = rank_group[fn].two;
      }
   }

   MPI_Request *requests = new MPI_Request[2*num_face_nbrs];
   MPI_Request *send_requests = requests;
   MPI_Request *recv_requests = requests + num_face_nbrs;
   MPI_Status  *statuses = new MPI_Status[num_face_nbrs];

   int *nbr_data = new int[6*num_face_nbrs];
   int *nbr_send_data = nbr_data;
   int *nbr_recv_data = nbr_data + 3*num_face_nbrs;

   Array<int> el_marker(GetNE());
   Array<int> vertex_marker(GetNV());
   el_marker = -1;
   vertex_marker = -1;

   Table send_face_nbr_elemdata, send_face_nbr_facedata;

   send_face_nbr_elements.MakeI(num_face_nbrs);
   send_face_nbr_vertices.MakeI(num_face_nbrs);
   send_face_nbr_elemdata.MakeI(num_face_nbrs);
   send_face_nbr_facedata.MakeI(num_face_nbrs);
   for (int fn = 0; fn < num_face_nbrs; fn++)
   {
      int nbr_group = face_nbr_group[fn];
      int  num_sfaces = gr_sface->RowSize(nbr_group-1);
      int *sface = gr_sface->GetRow(nbr_group-1);
      for (int i = 0; i < num_sfaces; i++)
      {
         int lface = s2l_face[sface[i]];
         int el = faces_info[lface].Elem1No;
         if (el_marker[el] != fn)
         {
            el_marker[el] = fn;
            send_face_nbr_elements.AddAColumnInRow(fn);

            const int nv = elements[el]->GetNVertices();
            const int *v = elements[el]->GetVertices();
            for (int j = 0; j < nv; j++)
               if (vertex_marker[v[j]] != fn)
               {
                  vertex_marker[v[j]] = fn;
                  send_face_nbr_vertices.AddAColumnInRow(fn);
               }

            send_face_nbr_elemdata.AddColumnsInRow(fn, nv + 2);
         }
      }
      send_face_nbr_facedata.AddColumnsInRow(fn, 2*num_sfaces);

      nbr_send_data[3*fn  ] = send_face_nbr_elements.GetI()[fn];
      nbr_send_data[3*fn+1] = send_face_nbr_vertices.GetI()[fn];
      nbr_send_data[3*fn+2] = send_face_nbr_elemdata.GetI()[fn];

      int nbr_rank = GetFaceNbrRank(fn);
      int tag = 0;

      MPI_Isend(&nbr_send_data[3*fn], 3, MPI_INT, nbr_rank, tag, MyComm,
                &send_requests[fn]);
      MPI_Irecv(&nbr_recv_data[3*fn], 3, MPI_INT, nbr_rank, tag, MyComm,
                &recv_requests[fn]);
   }
   send_face_nbr_elements.MakeJ();
   send_face_nbr_vertices.MakeJ();
   send_face_nbr_elemdata.MakeJ();
   send_face_nbr_facedata.MakeJ();
   el_marker = -1;
   vertex_marker = -1;
   for (int fn = 0; fn < num_face_nbrs; fn++)
   {
      int nbr_group = face_nbr_group[fn];
      int  num_sfaces = gr_sface->RowSize(nbr_group-1);
      int *sface = gr_sface->GetRow(nbr_group-1);
      for (int i = 0; i < num_sfaces; i++)
      {
         int lface = s2l_face[sface[i]];
         int el = faces_info[lface].Elem1No;
         if (el_marker[el] != fn)
         {
            el_marker[el] = fn;
            send_face_nbr_elements.AddConnection(fn, el);

            const int nv = elements[el]->GetNVertices();
            const int *v = elements[el]->GetVertices();
            for (int j = 0; j < nv; j++)
               if (vertex_marker[v[j]] != fn)
               {
                  vertex_marker[v[j]] = fn;
                  send_face_nbr_vertices.AddConnection(fn, v[j]);
               }

            send_face_nbr_elemdata.AddConnection(fn, GetAttribute(el));
            send_face_nbr_elemdata.AddConnection(
               fn, GetElementBaseGeometry(el));
            send_face_nbr_elemdata.AddConnections(fn, v, nv);
         }
         send_face_nbr_facedata.AddConnection(fn, el);
         int info = faces_info[lface].Elem1Inf;
         // change the orientation in info to be relative to the shared face
         //   in 1D and 2D keep the orientation equal to 0
         if (Dim == 3)
         {
            Element *lf = faces[lface];
            const int *sf_v = shared_faces[sface[i]]->GetVertices();

            if  (lf->GetGeometryType() == Geometry::TRIANGLE)
            {
               info += GetTriOrientation(sf_v, lf->GetVertices());
            }
            else
            {
               info += GetQuadOrientation(sf_v, lf->GetVertices());
            }
         }
         send_face_nbr_facedata.AddConnection(fn, info);
      }
   }
   send_face_nbr_elements.ShiftUpI();
   send_face_nbr_vertices.ShiftUpI();
   send_face_nbr_elemdata.ShiftUpI();
   send_face_nbr_facedata.ShiftUpI();

   // convert the vertex indices in send_face_nbr_elemdata
   // convert the element indices in send_face_nbr_facedata
   for (int fn = 0; fn < num_face_nbrs; fn++)
   {
      int  num_elems  = send_face_nbr_elements.RowSize(fn);
      int *elems      = send_face_nbr_elements.GetRow(fn);
      int  num_verts  = send_face_nbr_vertices.RowSize(fn);
      int *verts      = send_face_nbr_vertices.GetRow(fn);
      int *elemdata   = send_face_nbr_elemdata.GetRow(fn);
      int  num_sfaces = send_face_nbr_facedata.RowSize(fn)/2;
      int *facedata   = send_face_nbr_facedata.GetRow(fn);

      for (int i = 0; i < num_verts; i++)
      {
         vertex_marker[verts[i]] = i;
      }

      for (int el = 0; el < num_elems; el++)
      {
         const int nv = elements[el]->GetNVertices();
         elemdata += 2; // skip the attribute and the geometry type
         for (int j = 0; j < nv; j++)
         {
            elemdata[j] = vertex_marker[elemdata[j]];
         }
         elemdata += nv;

         el_marker[elems[el]] = el;
      }

      for (int i = 0; i < num_sfaces; i++)
      {
         facedata[2*i] = el_marker[facedata[2*i]];
      }
   }

   MPI_Waitall(num_face_nbrs, recv_requests, statuses);

   Array<int> recv_face_nbr_facedata;
   Table recv_face_nbr_elemdata;

   // fill-in face_nbr_elements_offset, face_nbr_vertices_offset
   face_nbr_elements_offset.SetSize(num_face_nbrs + 1);
   face_nbr_vertices_offset.SetSize(num_face_nbrs + 1);
   recv_face_nbr_elemdata.MakeI(num_face_nbrs);
   face_nbr_elements_offset[0] = 0;
   face_nbr_vertices_offset[0] = 0;
   for (int fn = 0; fn < num_face_nbrs; fn++)
   {
      face_nbr_elements_offset[fn+1] =
         face_nbr_elements_offset[fn] + nbr_recv_data[3*fn];
      face_nbr_vertices_offset[fn+1] =
         face_nbr_vertices_offset[fn] + nbr_recv_data[3*fn+1];
      recv_face_nbr_elemdata.AddColumnsInRow(fn, nbr_recv_data[3*fn+2]);
   }
   recv_face_nbr_elemdata.MakeJ();

   MPI_Waitall(num_face_nbrs, send_requests, statuses);

   // send and receive the element data
   for (int fn = 0; fn < num_face_nbrs; fn++)
   {
      int nbr_rank = GetFaceNbrRank(fn);
      int tag = 0;

      MPI_Isend(send_face_nbr_elemdata.GetRow(fn),
                send_face_nbr_elemdata.RowSize(fn),
                MPI_INT, nbr_rank, tag, MyComm, &send_requests[fn]);

      MPI_Irecv(recv_face_nbr_elemdata.GetRow(fn),
                recv_face_nbr_elemdata.RowSize(fn),
                MPI_INT, nbr_rank, tag, MyComm, &recv_requests[fn]);
   }

   // convert the element data into face_nbr_elements
   face_nbr_elements.SetSize(face_nbr_elements_offset[num_face_nbrs]);
   while (true)
   {
      int fn;
      MPI_Waitany(num_face_nbrs, recv_requests, &fn, statuses);

      if (fn == MPI_UNDEFINED)
      {
         break;
      }

      int  vert_off      = face_nbr_vertices_offset[fn];
      int  elem_off      = face_nbr_elements_offset[fn];
      int  num_elems     = face_nbr_elements_offset[fn+1] - elem_off;
      int *recv_elemdata = recv_face_nbr_elemdata.GetRow(fn);

      for (int i = 0; i < num_elems; i++)
      {
         Element *el = NewElement(recv_elemdata[1]);
         el->SetAttribute(recv_elemdata[0]);
         recv_elemdata += 2;
         int nv = el->GetNVertices();
         for (int j = 0; j < nv; j++)
         {
            recv_elemdata[j] += vert_off;
         }
         el->SetVertices(recv_elemdata);
         recv_elemdata += nv;
         face_nbr_elements[elem_off++] = el;
      }
   }

   MPI_Waitall(num_face_nbrs, send_requests, statuses);

   // send and receive the face data
   recv_face_nbr_facedata.SetSize(
      send_face_nbr_facedata.Size_of_connections());
   for (int fn = 0; fn < num_face_nbrs; fn++)
   {
      int nbr_rank = GetFaceNbrRank(fn);
      int tag = 0;

      MPI_Isend(send_face_nbr_facedata.GetRow(fn),
                send_face_nbr_facedata.RowSize(fn),
                MPI_INT, nbr_rank, tag, MyComm, &send_requests[fn]);

      // the size of the send and receive face data is the same
      MPI_Irecv(&recv_face_nbr_facedata[send_face_nbr_facedata.GetI()[fn]],
                send_face_nbr_facedata.RowSize(fn),
                MPI_INT, nbr_rank, tag, MyComm, &recv_requests[fn]);
   }

   // transfer the received face data into faces_info
   while (true)
   {
      int fn;
      MPI_Waitany(num_face_nbrs, recv_requests, &fn, statuses);

      if (fn == MPI_UNDEFINED)
      {
         break;
      }

      int  elem_off   = face_nbr_elements_offset[fn];
      int  nbr_group  = face_nbr_group[fn];
      int  num_sfaces = gr_sface->RowSize(nbr_group-1);
      int *sface      = gr_sface->GetRow(nbr_group-1);
      int *facedata =
         &recv_face_nbr_facedata[send_face_nbr_facedata.GetI()[fn]];

      for (int i = 0; i < num_sfaces; i++)
      {
         int lface = s2l_face[sface[i]];
         FaceInfo &face_info = faces_info[lface];
         face_info.Elem2No = -1 - (facedata[2*i] + elem_off);
         int info = facedata[2*i+1];
         // change the orientation in info to be relative to the local face
         if (Dim < 3)
         {
            info++; // orientation 0 --> orientation 1
         }
         else
         {
            int nbr_ori = info%64, nbr_v[4];
            Element *lf = faces[lface];
            const int *sf_v = shared_faces[sface[i]]->GetVertices();

            if  (lf->GetGeometryType() == Geometry::TRIANGLE)
            {
               // apply the nbr_ori to sf_v to get nbr_v
               const int *perm = tri_orientations[nbr_ori];
               for (int j = 0; j < 3; j++)
               {
                  nbr_v[perm[j]] = sf_v[j];
               }
               // get the orientation of nbr_v w.r.t. the local face
               nbr_ori = GetTriOrientation(lf->GetVertices(), nbr_v);
            }
            else
            {
               // apply the nbr_ori to sf_v to get nbr_v
               const int *perm = quad_orientations[nbr_ori];
               for (int j = 0; j < 4; j++)
               {
                  nbr_v[perm[j]] = sf_v[j];
               }
               // get the orientation of nbr_v w.r.t. the local face
               nbr_ori = GetQuadOrientation(lf->GetVertices(), nbr_v);
            }

            info = 64*(info/64) + nbr_ori;
         }
         face_info.Elem2Inf = info;
      }
   }

   MPI_Waitall(num_face_nbrs, send_requests, statuses);

   // allocate the face_nbr_vertices
   face_nbr_vertices.SetSize(face_nbr_vertices_offset[num_face_nbrs]);

   delete [] nbr_data;

   delete [] statuses;
   delete [] requests;

   have_face_nbr_data = true;

   ExchangeFaceNbrNodes();
}

void ParMesh::ExchangeFaceNbrNodes()
{
   if (!have_face_nbr_data)
   {
      ExchangeFaceNbrData(); // calls this method at the end
   }
   else if (Nodes == NULL)
   {
      int num_face_nbrs = GetNFaceNeighbors();

      MPI_Request *requests = new MPI_Request[2*num_face_nbrs];
      MPI_Request *send_requests = requests;
      MPI_Request *recv_requests = requests + num_face_nbrs;
      MPI_Status  *statuses = new MPI_Status[num_face_nbrs];

      // allocate buffer and copy the vertices to be sent
      Array<Vertex> send_vertices(send_face_nbr_vertices.Size_of_connections());
      for (int i = 0; i < send_vertices.Size(); i++)
      {
         send_vertices[i] = vertices[send_face_nbr_vertices.GetJ()[i]];
      }

      // send and receive the vertices
      for (int fn = 0; fn < num_face_nbrs; fn++)
      {
         int nbr_rank = GetFaceNbrRank(fn);
         int tag = 0;

         MPI_Isend(send_vertices[send_face_nbr_vertices.GetI()[fn]](),
                   3*send_face_nbr_vertices.RowSize(fn),
                   MPI_DOUBLE, nbr_rank, tag, MyComm, &send_requests[fn]);

         MPI_Irecv(face_nbr_vertices[face_nbr_vertices_offset[fn]](),
                   3*(face_nbr_vertices_offset[fn+1] -
                      face_nbr_vertices_offset[fn]),
                   MPI_DOUBLE, nbr_rank, tag, MyComm, &recv_requests[fn]);
      }

      MPI_Waitall(num_face_nbrs, recv_requests, statuses);
      MPI_Waitall(num_face_nbrs, send_requests, statuses);

      delete [] statuses;
      delete [] requests;
   }
   else
   {
      ParGridFunction *pNodes = dynamic_cast<ParGridFunction *>(Nodes);
      if (pNodes)
      {
         pNodes->ExchangeFaceNbrData();
      }
      else
         mfem_error("ParMesh::ExchangeFaceNbrNodes() : "
                    "Nodes are not ParGridFunction!");
   }
}

int ParMesh::GetFaceNbrRank(int fn) const
{
   int nbr_group = face_nbr_group[fn];
   const int *nbs = gtopo.GetGroup(nbr_group);
   int nbr_lproc = (nbs[0]) ? nbs[0] : nbs[1];
   int nbr_rank = gtopo.GetNeighborRank(nbr_lproc);

   return nbr_rank;
}

Table *ParMesh::GetFaceToAllElementTable() const
{
   const Array<int> *s2l_face;
   if (Dim == 1)
   {
      s2l_face = &svert_lvert;
   }
   else if (Dim == 2)
   {
      s2l_face = &sedge_ledge;
   }
   else
   {
      s2l_face = &sface_lface;
   }

   Table *face_elem = new Table;

   face_elem->MakeI(faces_info.Size());

   for (int i = 0; i < faces_info.Size(); i++)
   {
      if (faces_info[i].Elem2No >= 0)
      {
         face_elem->AddColumnsInRow(i, 2);
      }
      else
      {
         face_elem->AddAColumnInRow(i);
      }
   }
   for (int i = 0; i < s2l_face->Size(); i++)
   {
      face_elem->AddAColumnInRow((*s2l_face)[i]);
   }

   face_elem->MakeJ();

   for (int i = 0; i < faces_info.Size(); i++)
   {
      face_elem->AddConnection(i, faces_info[i].Elem1No);
      if (faces_info[i].Elem2No >= 0)
      {
         face_elem->AddConnection(i, faces_info[i].Elem2No);
      }
   }
   for (int i = 0; i < s2l_face->Size(); i++)
   {
      int lface = (*s2l_face)[i];
      int nbr_elem_idx = -1 - faces_info[lface].Elem2No;
      face_elem->AddConnection(lface, NumOfElements + nbr_elem_idx);
   }

   face_elem->ShiftUpI();

   return face_elem;
}

FaceElementTransformations *ParMesh::GetSharedFaceTransformations(int sf)
{
   int FaceNo;

   if (Dim == 1)
   {
      FaceNo = svert_lvert[sf];
   }
   else if (Dim == 2)
   {
      FaceNo = sedge_ledge[sf];
   }
   else
   {
      FaceNo = sface_lface[sf];
   }

   // fill-in the face and the first (local) element data into FaceElemTr
   GetFaceElementTransformations(FaceNo);

   FaceInfo &face_info = faces_info[FaceNo];

   // setup the transformation for the second (neighbor) element
   FaceElemTr.Elem2No = -1 - face_info.Elem2No;
   GetFaceNbrElementTransformation(FaceElemTr.Elem2No, &Transformation2);
   FaceElemTr.Elem2 = &Transformation2;

   // setup Loc2
   int face_type = (Dim == 1) ? Element::POINT : faces[FaceNo]->GetType();
   switch (face_type)
   {
      case Element::POINT:
         GetLocalPtToSegTransformation(FaceElemTr.Loc2.Transf,
                                       face_info.Elem2Inf);
         break;

      case Element::SEGMENT:
         if (face_nbr_elements[FaceElemTr.Elem2No]->GetType() == Element::TRIANGLE)
            GetLocalSegToTriTransformation(FaceElemTr.Loc2.Transf,
                                           face_info.Elem2Inf);
         else // assume the element is a quad
            GetLocalSegToQuadTransformation(FaceElemTr.Loc2.Transf,
                                            face_info.Elem2Inf);
         break;

      case Element::TRIANGLE:
         // ---------  assumes the face is a triangle -- face of a tetrahedron
         GetLocalTriToTetTransformation(FaceElemTr.Loc2.Transf,
                                        face_info.Elem2Inf);
         break;

      case Element::QUADRILATERAL:
         // ---------  assumes the face is a quad -- face of a hexahedron
         GetLocalQuadToHexTransformation(FaceElemTr.Loc2.Transf,
                                         face_info.Elem2Inf);
         break;
   }

   return &FaceElemTr;
}

int ParMesh::GetNSharedFaces() const
{
   if (Dim == 1)
   {
      return svert_lvert.Size();
   }
   if (Dim == 2)
   {
      return sedge_ledge.Size();
   }
   return sface_lface.Size();
}

void ParMesh::ReorientTetMesh()
{
   if (Dim != 3 || !(meshgen & 1))
   {
      return;
   }

   Mesh::ReorientTetMesh();

   int *v;

   // The local edge and face numbering is changed therefore we need to
   // update sedge_ledge and sface_lface.
   {
      DSTable v_to_v(NumOfVertices);
      GetVertexToVertexTable(v_to_v);
      for (int i = 0; i < shared_edges.Size(); i++)
      {
         v = shared_edges[i]->GetVertices();
         sedge_ledge[i] = v_to_v(v[0], v[1]);
      }
   }

   // Rotate shared faces and update sface_lface.
   // Note that no communication is needed to ensure that the shared
   // faces are rotated in the same way in both processors. This is
   // automatic due to various things, e.g. the global to local vertex
   // mapping preserves the global order; also the way new vertices
   // are introduced during refinement is essential.
   {
      STable3D *faces_tbl = GetFacesTable();
      for (int i = 0; i < shared_faces.Size(); i++)
         if (shared_faces[i]->GetType() == Element::TRIANGLE)
         {
            v = shared_faces[i]->GetVertices();

            Rotate3(v[0], v[1], v[2]);

            sface_lface[i] = (*faces_tbl)(v[0], v[1], v[2]);
         }
      delete faces_tbl;
   }
}

void ParMesh::LocalRefinement(const Array<int> &marked_el, int type)
{
   int i, j, wtls = WantTwoLevelState;

   if (Nodes)  // curved mesh
   {
      UseTwoLevelState(1);
   }

   SetState(Mesh::NORMAL);
   DeleteCoarseTables();
   DeleteFaceNbrData();

   if (Dim == 3)
   {
      if (WantTwoLevelState)
      {
         c_NumOfVertices    = NumOfVertices;
         c_NumOfEdges       = NumOfEdges;
         c_NumOfFaces       = NumOfFaces;
         c_NumOfElements    = NumOfElements;
         c_NumOfBdrElements = NumOfBdrElements;
      }

      int uniform_refinement = 0;
      if (type < 0)
      {
         type = -type;
         uniform_refinement = 1;
      }

      // 1. Get table of vertex to vertex connections.
      DSTable v_to_v(NumOfVertices);
      GetVertexToVertexTable(v_to_v);

      // 2. Get edge to element connections in arrays edge1 and edge2
      Array<int> middle(v_to_v.NumberOfEntries());
      middle = -1;

      // 3. Do the red refinement.
      switch (type)
      {
         case 1:
            for (i = 0; i < marked_el.Size(); i++)
            {
               Bisection(marked_el[i], v_to_v, NULL, NULL, middle);
            }
            break;
         case 2:
            for (i = 0; i < marked_el.Size(); i++)
            {
               Bisection(marked_el[i], v_to_v, NULL, NULL, middle);

               Bisection(NumOfElements - 1, v_to_v, NULL, NULL, middle);
               Bisection(marked_el[i], v_to_v, NULL, NULL, middle);
            }
            break;
         case 3:
            for (i = 0; i < marked_el.Size(); i++)
            {
               Bisection(marked_el[i], v_to_v, NULL, NULL, middle);

               j = NumOfElements - 1;
               Bisection(j, v_to_v, NULL, NULL, middle);
               Bisection(NumOfElements - 1, v_to_v, NULL, NULL, middle);
               Bisection(j, v_to_v, NULL, NULL, middle);

               Bisection(marked_el[i], v_to_v, NULL, NULL, middle);
               Bisection(NumOfElements-1, v_to_v, NULL, NULL, middle);
               Bisection(marked_el[i], v_to_v, NULL, NULL, middle);
            }
            break;
      }

      if (WantTwoLevelState)
      {
         RefinedElement::State = RefinedElement::FINE;
         State = Mesh::TWO_LEVEL_FINE;
      }

      // 4. Do the green refinement (to get conforming mesh).
      int need_refinement;
      int refined_edge[5][3] =
      {
         {0, 0, 0},
         {1, 0, 0},
         {1, 1, 0},
         {1, 0, 1},
         {1, 1, 1}
      };
      int faces_in_group, max_faces_in_group = 0;
      // face_splittings identify how the shared faces have been split
      int **face_splittings = new int*[GetNGroups()-1];
      for (i = 0; i < GetNGroups()-1; i++)
      {
         faces_in_group = GroupNFaces(i+1);
         face_splittings[i] = new int[faces_in_group];
         if (faces_in_group > max_faces_in_group)
         {
            max_faces_in_group = faces_in_group;
         }
      }
      int neighbor, *iBuf = new int[max_faces_in_group];

      Array<int> group_faces;
      Vertex V;

      MPI_Request request;
      MPI_Status  status;

#ifdef MFEM_DEBUG
      int ref_loops_all = 0, ref_loops_par = 0;
#endif
      do
      {
         need_refinement = 0;
         for (i = 0; i < NumOfElements; i++)
         {
            if (elements[i]->NeedRefinement(v_to_v, middle))
            {
               need_refinement = 1;
               Bisection(i, v_to_v, NULL, NULL, middle);
            }
         }
#ifdef MFEM_DEBUG
         ref_loops_all++;
#endif

         if (uniform_refinement)
         {
            continue;
         }

         // if the mesh is locally conforming start making it globally
         // conforming
         if (need_refinement == 0)
         {
#ifdef MFEM_DEBUG
            ref_loops_par++;
#endif
            // MPI_Barrier(MyComm);

            // (a) send the type of interface splitting
            for (i = 0; i < GetNGroups()-1; i++)
            {
               group_sface.GetRow(i, group_faces);
               faces_in_group = group_faces.Size();
               // it is enough to communicate through the faces
               if (faces_in_group != 0)
               {
                  for (j = 0; j < faces_in_group; j++)
                     face_splittings[i][j] =
                        GetFaceSplittings(shared_faces[group_faces[j]], v_to_v,
                                          middle);
                  const int *nbs = gtopo.GetGroup(i+1);
                  if (nbs[0] == 0)
                  {
                     neighbor = gtopo.GetNeighborRank(nbs[1]);
                  }
                  else
                  {
                     neighbor = gtopo.GetNeighborRank(nbs[0]);
                  }
                  MPI_Isend(face_splittings[i], faces_in_group, MPI_INT,
                            neighbor, 0, MyComm, &request);
               }
            }

            // (b) receive the type of interface splitting
            for (i = 0; i < GetNGroups()-1; i++)
            {
               group_sface.GetRow(i, group_faces);
               faces_in_group = group_faces.Size();
               if (faces_in_group != 0)
               {
                  const int *nbs = gtopo.GetGroup(i+1);
                  if (nbs[0] == 0)
                  {
                     neighbor = gtopo.GetNeighborRank(nbs[1]);
                  }
                  else
                  {
                     neighbor = gtopo.GetNeighborRank(nbs[0]);
                  }
                  MPI_Recv(iBuf, faces_in_group, MPI_INT, neighbor,
                           MPI_ANY_TAG, MyComm, &status);

                  for (j = 0; j < faces_in_group; j++)
                     if (iBuf[j] != face_splittings[i][j])
                     {
                        int *v = shared_faces[group_faces[j]]->GetVertices();
                        for (int k = 0; k < 3; k++)
                           if (refined_edge[iBuf[j]][k] == 1 &&
                               refined_edge[face_splittings[i][j]][k] == 0)
                           {
                              int ii = v_to_v(v[k], v[(k+1)%3]);
                              if (middle[ii] == -1)
                              {
                                 need_refinement = 1;
                                 middle[ii] = NumOfVertices++;
                                 for (int c = 0; c < 3; c++)
                                    V(c) = 0.5 * (vertices[v[k]](c) +
                                                  vertices[v[(k+1)%3]](c));
                                 vertices.Append(V);
                              }
                           }
                     }
               }
            }

            i = need_refinement;
            MPI_Allreduce(&i, &need_refinement, 1, MPI_INT, MPI_LOR, MyComm);
         }
      }
      while (need_refinement == 1);

#ifdef MFEM_DEBUG
      i = ref_loops_all;
      MPI_Reduce(&i, &ref_loops_all, 1, MPI_INT, MPI_MAX, 0, MyComm);
      if (MyRank == 0)
      {
         cout << "\n\nParMesh::LocalRefinement : max. ref_loops_all = "
              << ref_loops_all << ", ref_loops_par = " << ref_loops_par
              << '\n' << endl;
      }
#endif

      delete [] iBuf;
      for (i = 0; i < GetNGroups()-1; i++)
      {
         delete [] face_splittings[i];
      }
      delete [] face_splittings;


      // 5. Update the boundary elements.
      do
      {
         need_refinement = 0;
         for (i = 0; i < NumOfBdrElements; i++)
            if (boundary[i]->NeedRefinement(v_to_v, middle))
            {
               need_refinement = 1;
               Bisection(i, v_to_v, middle);
            }
      }
      while (need_refinement == 1);

      if (NumOfBdrElements != boundary.Size())
         mfem_error("ParMesh::LocalRefinement :"
                    " (NumOfBdrElements != boundary.Size())");

      // 5a. Update the groups after refinement.
      if (el_to_face != NULL)
      {
         if (WantTwoLevelState)
         {
            c_el_to_face = el_to_face;
            el_to_face = NULL;
            mfem::Swap(faces_info, fc_faces_info);
         }
         RefineGroups(v_to_v, middle);
         // GetElementToFaceTable(); // Called by RefineGroups
         GenerateFaces();
         if (WantTwoLevelState)
         {
            f_el_to_face = el_to_face;
         }
      }

      // 6. Un-mark the Pf elements.
      int refinement_edges[2], type, flag;
      for (i = 0; i < NumOfElements; i++)
      {
         Element *El = elements[i];
         while (El->GetType() == Element::BISECTED)
         {
            El = ((BisectedElement *) El)->FirstChild;
         }
         ((Tetrahedron *) El)->ParseRefinementFlag(refinement_edges,
                                                   type, flag);
         if (type == Tetrahedron::TYPE_PF)
            ((Tetrahedron *) El)->CreateRefinementFlag(refinement_edges,
                                                       Tetrahedron::TYPE_PU,
                                                       flag);
      }

      // 7. Free the allocated memory.
      middle.DeleteAll();

      if (el_to_edge != NULL)
      {
         if (WantTwoLevelState)
         {
            c_el_to_edge = el_to_edge;
            f_el_to_edge = new Table;
            c_bel_to_edge = bel_to_edge;
            bel_to_edge = NULL;
            NumOfEdges = GetElementToEdgeTable(*f_el_to_edge, be_to_edge);
            el_to_edge = f_el_to_edge;
            f_bel_to_edge = bel_to_edge;
         }
         else
         {
            NumOfEdges = GetElementToEdgeTable(*el_to_edge, be_to_edge);
         }
      }

      if (WantTwoLevelState)
      {
         f_NumOfVertices    = NumOfVertices;
         f_NumOfEdges       = NumOfEdges;
         f_NumOfFaces       = NumOfFaces;
         f_NumOfElements    = NumOfElements;
         f_NumOfBdrElements = NumOfBdrElements;
      }
   } //  'if (Dim == 3)'


   if (Dim == 2)
   {
      if (WantTwoLevelState)
      {
         c_NumOfVertices    = NumOfVertices;
         c_NumOfEdges       = NumOfEdges;
         c_NumOfElements    = NumOfElements;
         c_NumOfBdrElements = NumOfBdrElements;
      }

      int uniform_refinement = 0;
      if (type < 0)
      {
         type = -type;
         uniform_refinement = 1;
      }

      // 1. Get table of vertex to vertex connections.
      DSTable v_to_v(NumOfVertices);
      GetVertexToVertexTable(v_to_v);

      // 2. Get edge to element connections in arrays edge1 and edge2
      int nedges  = v_to_v.NumberOfEntries();
      int *edge1  = new int[nedges];
      int *edge2  = new int[nedges];
      int *middle = new int[nedges];

      for (i = 0; i < nedges; i++)
      {
         edge1[i] = edge2[i] = middle[i] = -1;
      }

      for (i = 0; i < NumOfElements; i++)
      {
         int *v = elements[i]->GetVertices();
         for (j = 0; j < 3; j++)
         {
            int ind = v_to_v(v[j], v[(j+1)%3]);
            (edge1[ind] == -1) ? (edge1[ind] = i) : (edge2[ind] = i);
         }
      }

      // 3. Do the red refinement.
      for (i = 0; i < marked_el.Size(); i++)
      {
         RedRefinement(marked_el[i], v_to_v, edge1, edge2, middle);
      }

      if (WantTwoLevelState)
      {
         RefinedElement::State = RefinedElement::FINE;
         State = Mesh::TWO_LEVEL_FINE;
      }

      // 4. Do the green refinement (to get conforming mesh).
      int need_refinement;
      int edges_in_group, max_edges_in_group = 0;
      // edge_splittings identify how the shared edges have been split
      int **edge_splittings = new int*[GetNGroups()-1];
      for (i = 0; i < GetNGroups()-1; i++)
      {
         edges_in_group = GroupNEdges(i+1);
         edge_splittings[i] = new int[edges_in_group];
         if (edges_in_group > max_edges_in_group)
         {
            max_edges_in_group = edges_in_group;
         }
      }
      int neighbor, *iBuf = new int[max_edges_in_group];

      Array<int> group_edges;

      MPI_Request request;
      MPI_Status  status;
      Vertex V;
      V(2) = 0.0;

#ifdef MFEM_DEBUG
      int ref_loops_all = 0, ref_loops_par = 0;
#endif
      do
      {
         need_refinement = 0;
         for (i = 0; i < nedges; i++)
            if (middle[i] != -1 && edge1[i] != -1)
            {
               need_refinement = 1;
               GreenRefinement(edge1[i], v_to_v, edge1, edge2, middle);
            }
#ifdef MFEM_DEBUG
         ref_loops_all++;
#endif

         if (uniform_refinement)
         {
            continue;
         }

         // if the mesh is locally conforming start making it globally
         // conforming
         if (need_refinement == 0)
         {
#ifdef MFEM_DEBUG
            ref_loops_par++;
#endif
            // MPI_Barrier(MyComm);

            // (a) send the type of interface splitting
            for (i = 0; i < GetNGroups()-1; i++)
            {
               group_sedge.GetRow(i, group_edges);
               edges_in_group = group_edges.Size();
               // it is enough to communicate through the edges
               if (edges_in_group != 0)
               {
                  for (j = 0; j < edges_in_group; j++)
                     edge_splittings[i][j] =
                        GetEdgeSplittings(shared_edges[group_edges[j]], v_to_v,
                                          middle);
                  const int *nbs = gtopo.GetGroup(i+1);
                  if (nbs[0] == 0)
                  {
                     neighbor = gtopo.GetNeighborRank(nbs[1]);
                  }
                  else
                  {
                     neighbor = gtopo.GetNeighborRank(nbs[0]);
                  }
                  MPI_Isend(edge_splittings[i], edges_in_group, MPI_INT,
                            neighbor, 0, MyComm, &request);
               }
            }

            // (b) receive the type of interface splitting
            for (i = 0; i < GetNGroups()-1; i++)
            {
               group_sedge.GetRow(i, group_edges);
               edges_in_group = group_edges.Size();
               if (edges_in_group != 0)
               {
                  const int *nbs = gtopo.GetGroup(i+1);
                  if (nbs[0] == 0)
                  {
                     neighbor = gtopo.GetNeighborRank(nbs[1]);
                  }
                  else
                  {
                     neighbor = gtopo.GetNeighborRank(nbs[0]);
                  }
                  MPI_Recv(iBuf, edges_in_group, MPI_INT, neighbor,
                           MPI_ANY_TAG, MyComm, &status);

                  for (j = 0; j < edges_in_group; j++)
                     if (iBuf[j] == 1 && edge_splittings[i][j] == 0)
                     {
                        int *v = shared_edges[group_edges[j]]->GetVertices();
                        int ii = v_to_v(v[0], v[1]);
#ifdef MFEM_DEBUG
                        if (middle[ii] != -1)
                           mfem_error("ParMesh::LocalRefinement (triangles) : "
                                      "Oops!");
#endif
                        need_refinement = 1;
                        middle[ii] = NumOfVertices++;
                        for (int c = 0; c < 2; c++)
                        {
                           V(c) = 0.5 * (vertices[v[0]](c) + vertices[v[1]](c));
                        }
                        vertices.Append(V);
                     }
               }
            }

            i = need_refinement;
            MPI_Allreduce(&i, &need_refinement, 1, MPI_INT, MPI_LOR, MyComm);
         }
      }
      while (need_refinement == 1);

#ifdef MFEM_DEBUG
      i = ref_loops_all;
      MPI_Reduce(&i, &ref_loops_all, 1, MPI_INT, MPI_MAX, 0, MyComm);
      if (MyRank == 0)
      {
         cout << "\n\nParMesh::LocalRefinement : max. ref_loops_all = "
              << ref_loops_all << ", ref_loops_par = " << ref_loops_par
              << '\n' << endl;
      }
#endif

      for (i = 0; i < GetNGroups()-1; i++)
      {
         delete [] edge_splittings[i];
      }
      delete [] edge_splittings;

      delete [] iBuf;

      // 5. Update the boundary elements.
      int v1[2], v2[2], bisect, temp;
      temp = NumOfBdrElements;
      for (i = 0; i < temp; i++)
      {
         int *v = boundary[i]->GetVertices();
         bisect = v_to_v(v[0], v[1]);
         if (middle[bisect] != -1)
         {
            // the element was refined (needs updating)
            if (boundary[i]->GetType() == Element::SEGMENT)
            {
               v1[0] =           v[0]; v1[1] = middle[bisect];
               v2[0] = middle[bisect]; v2[1] =           v[1];

               if (WantTwoLevelState)
               {
                  boundary.Append(new Segment(v2, boundary[i]->GetAttribute()));
#ifdef MFEM_USE_MEMALLOC
                  BisectedElement *aux = BEMemory.Alloc();
                  aux->SetCoarseElem(boundary[i]);
#else
                  BisectedElement *aux = new BisectedElement(boundary[i]);
#endif
                  aux->FirstChild =
                     new Segment(v1, boundary[i]->GetAttribute());
                  aux->SecondChild = NumOfBdrElements;
                  boundary[i] = aux;
                  NumOfBdrElements++;
               }
               else
               {
                  boundary[i]->SetVertices(v1);
                  boundary.Append(new Segment(v2, boundary[i]->GetAttribute()));
               }
            }
            else
               mfem_error("Only bisection of segment is implemented for bdr"
                          " elem.");
         }
      }
      NumOfBdrElements = boundary.Size();

      // 5a. Update the groups after refinement.
      RefineGroups(v_to_v, middle);

      // 6. Free the allocated memory.
      delete [] edge1;
      delete [] edge2;
      delete [] middle;

      if (WantTwoLevelState)
      {
         f_NumOfVertices    = NumOfVertices;
         f_NumOfElements    = NumOfElements;
         f_NumOfBdrElements = NumOfBdrElements;
         RefinedElement::State = RefinedElement::FINE;
         State = Mesh::TWO_LEVEL_FINE;
      }

      if (el_to_edge != NULL)
      {
         if (WantTwoLevelState)
         {
            c_el_to_edge = el_to_edge;
            mfem::Swap(be_to_edge, fc_be_to_edge); // save coarse be_to_edge
            f_el_to_edge = new Table;
            NumOfEdges = GetElementToEdgeTable(*f_el_to_edge, be_to_edge);
            el_to_edge = f_el_to_edge;
            f_NumOfEdges = NumOfEdges;
         }
         else
         {
            NumOfEdges = GetElementToEdgeTable(*el_to_edge, be_to_edge);
         }
         GenerateFaces();
      }
   } //  'if (Dim == 2)'

   if (Dim == 1) // --------------------------------------------------------
   {
      if (WantTwoLevelState)
      {
         c_NumOfVertices    = NumOfVertices;
         c_NumOfElements    = NumOfElements;
         c_NumOfBdrElements = NumOfBdrElements;
         c_NumOfEdges = 0;
      }
      int cne = NumOfElements, cnv = NumOfVertices;
      NumOfVertices += marked_el.Size();
      NumOfElements += marked_el.Size();
      vertices.SetSize(NumOfVertices);
      elements.SetSize(NumOfElements);
      for (j = 0; j < marked_el.Size(); j++)
      {
         i = marked_el[j];
         Segment *c_seg = (Segment *)elements[i];
         int *vert = c_seg->GetVertices(), attr = c_seg->GetAttribute();
         int new_v = cnv + j, new_e = cne + j;
         AverageVertices(vert, 2, new_v);
         elements[new_e] = new Segment(new_v, vert[1], attr);
         if (WantTwoLevelState)
         {
#ifdef MFEM_USE_MEMALLOC
            BisectedElement *aux = BEMemory.Alloc();
            aux->SetCoarseElem(c_seg);
#else
            BisectedElement *aux = new BisectedElement(c_seg);
#endif
            aux->FirstChild = new Segment(vert[0], new_v, attr);
            aux->SecondChild = new_e;
            elements[i] = aux;
         }
         else
         {
            vert[1] = new_v;
         }
      }
      if (WantTwoLevelState)
      {
         f_NumOfVertices    = NumOfVertices;
         f_NumOfElements    = NumOfElements;
         f_NumOfBdrElements = NumOfBdrElements;
         f_NumOfEdges = 0;

         RefinedElement::State = RefinedElement::FINE;
         State = Mesh::TWO_LEVEL_FINE;
      }
      GenerateFaces();
   } // end of 'if (Dim == 1)'

   if (Nodes)  // curved mesh
   {
      UpdateNodes();
      UseTwoLevelState(wtls);
   }

#ifdef MFEM_DEBUG
   CheckElementOrientation(false);
   CheckBdrElementOrientation(false);
#endif
}

void ParMesh::RefineGroups(const DSTable &v_to_v, int *middle)
{
   int i, attr, newv[3], ind, f_ind, *v;

   int group;
   Array<int> group_verts, group_edges, group_faces;

   // To update the groups after a refinement, we observe that:
   // - every (new and old) vertex, edge and face belongs to exactly one group
   // - the refinement does not create new groups
   // - a new vertex appears only as the middle of a refined edge
   // - a face can be refined 2, 3 or 4 times producing new edges and faces

   int *I_group_svert, *J_group_svert;
   int *I_group_sedge, *J_group_sedge;
   int *I_group_sface, *J_group_sface;

   I_group_svert = new int[GetNGroups()+1];
   I_group_sedge = new int[GetNGroups()+1];
   if (Dim == 3)
   {
      I_group_sface = new int[GetNGroups()+1];
   }
   else
   {
      I_group_sface = NULL;
   }

   I_group_svert[0] = I_group_svert[1] = 0;
   I_group_sedge[0] = I_group_sedge[1] = 0;
   if (Dim == 3)
   {
      I_group_sface[0] = I_group_sface[1] = 0;
   }

   // overestimate the size of the J arrays
   if (Dim == 3)
   {
      J_group_svert = new int[group_svert.Size_of_connections()
                              + group_sedge.Size_of_connections()];
      J_group_sedge = new int[2*group_sedge.Size_of_connections()
                              + 3*group_sface.Size_of_connections()];
      J_group_sface = new int[4*group_sface.Size_of_connections()];
   }
   else if (Dim == 2)
   {
      J_group_svert = new int[group_svert.Size_of_connections()
                              + group_sedge.Size_of_connections()];
      J_group_sedge = new int[2*group_sedge.Size_of_connections()];
      J_group_sface = NULL;
   }
   else
   {
      J_group_svert = J_group_sedge = J_group_sface = NULL;
   }

   for (group = 0; group < GetNGroups()-1; group++)
   {
      // Get the group shared objects
      group_svert.GetRow(group, group_verts);
      group_sedge.GetRow(group, group_edges);
      group_sface.GetRow(group, group_faces);

      // Check which edges have been refined
      for (i = 0; i < group_sedge.RowSize(group); i++)
      {
         v = shared_edges[group_edges[i]]->GetVertices();
         ind = middle[v_to_v(v[0], v[1])];
         if (ind != -1)
         {
            // add a vertex
            group_verts.Append(svert_lvert.Append(ind)-1);
            // update the edges
            attr = shared_edges[group_edges[i]]->GetAttribute();
            shared_edges.Append(new Segment(v[1], ind, attr));
            group_edges.Append(sedge_ledge.Append(-1)-1);
            v[1] = ind;
         }
      }

      // Check which faces have been refined
      for (i = 0; i < group_sface.RowSize(group); i++)
      {
         v = shared_faces[group_faces[i]]->GetVertices();
         ind = middle[v_to_v(v[0], v[1])];
         if (ind != -1)
         {
            attr = shared_faces[group_faces[i]]->GetAttribute();
            // add the refinement edge
            shared_edges.Append(new Segment(v[2], ind, attr));
            group_edges.Append(sedge_ledge.Append(-1)-1);
            // add a face
            f_ind = group_faces.Size();
            shared_faces.Append(new Triangle(v[1], v[2], ind, attr));
            group_faces.Append(sface_lface.Append(-1)-1);
            newv[0] = v[2]; newv[1] = v[0]; newv[2] = ind;
            shared_faces[group_faces[i]]->SetVertices(newv);

            // check if the left face has also been refined
            // v = shared_faces[group_faces[i]]->GetVertices();
            ind = middle[v_to_v(v[0], v[1])];
            if (ind != -1)
            {
               // add the refinement edge
               shared_edges.Append(new Segment(v[2], ind, attr));
               group_edges.Append(sedge_ledge.Append(-1)-1);
               // add a face
               shared_faces.Append(new Triangle(v[1], v[2], ind, attr));
               group_faces.Append(sface_lface.Append(-1)-1);
               newv[0] = v[2]; newv[1] = v[0]; newv[2] = ind;
               shared_faces[group_faces[i]]->SetVertices(newv);
            }

            // check if the right face has also been refined
            v = shared_faces[group_faces[f_ind]]->GetVertices();
            ind = middle[v_to_v(v[0], v[1])];
            if (ind != -1)
            {
               // add the refinement edge
               shared_edges.Append(new Segment(v[2], ind, attr));
               group_edges.Append(sedge_ledge.Append(-1)-1);
               // add a face
               shared_faces.Append(new Triangle(v[1], v[2], ind, attr));
               group_faces.Append(sface_lface.Append(-1)-1);
               newv[0] = v[2]; newv[1] = v[0]; newv[2] = ind;
               shared_faces[group_faces[f_ind]]->SetVertices(newv);
            }
         }
      }

      I_group_svert[group+1] = I_group_svert[group] + group_verts.Size();
      I_group_sedge[group+1] = I_group_sedge[group] + group_edges.Size();
      if (Dim == 3)
      {
         I_group_sface[group+1] = I_group_sface[group] + group_faces.Size();
      }

      int *J;
      J = J_group_svert+I_group_svert[group];
      for (i = 0; i < group_verts.Size(); i++)
      {
         J[i] = group_verts[i];
      }
      J = J_group_sedge+I_group_sedge[group];
      for (i = 0; i < group_edges.Size(); i++)
      {
         J[i] = group_edges[i];
      }
      if (Dim == 3)
      {
         J = J_group_sface+I_group_sface[group];
         for (i = 0; i < group_faces.Size(); i++)
         {
            J[i] = group_faces[i];
         }
      }
   }

   // Fix the local numbers of shared edges and faces
   {
      DSTable new_v_to_v(NumOfVertices);
      GetVertexToVertexTable(new_v_to_v);
      for (i = 0; i < shared_edges.Size(); i++)
      {
         v = shared_edges[i]->GetVertices();
         sedge_ledge[i] = new_v_to_v(v[0], v[1]);
      }
   }
   if (Dim == 3)
   {
      STable3D *faces_tbl = GetElementToFaceTable(1);
      for (i = 0; i < shared_faces.Size(); i++)
      {
         v = shared_faces[i]->GetVertices();
         sface_lface[i] = (*faces_tbl)(v[0], v[1], v[2]);
      }
      delete faces_tbl;
   }

   group_svert.SetIJ(I_group_svert, J_group_svert);
   group_sedge.SetIJ(I_group_sedge, J_group_sedge);
   if (Dim == 3)
   {
      group_sface.SetIJ(I_group_sface, J_group_sface);
   }
}

void ParMesh::QuadUniformRefinement()
{
   SetState(Mesh::NORMAL);
   DeleteFaceNbrData();

   int oedge = NumOfVertices, wtls = WantTwoLevelState;

   if (Nodes)  // curved mesh
   {
      UseTwoLevelState(1);
   }

   // call Mesh::QuadUniformRefinement so that it won't update the nodes
   {
      GridFunction *nodes = Nodes;
      Nodes = NULL;
      Mesh::QuadUniformRefinement();
      Nodes = nodes;
   }

   // update the groups
   {
      int i, attr, ind, *v;

      int group;
      Array<int> sverts, sedges;

      int *I_group_svert, *J_group_svert;
      int *I_group_sedge, *J_group_sedge;

      I_group_svert = new int[GetNGroups()+1];
      I_group_sedge = new int[GetNGroups()+1];

      I_group_svert[0] = I_group_svert[1] = 0;
      I_group_sedge[0] = I_group_sedge[1] = 0;

      // compute the size of the J arrays
      J_group_svert = new int[group_svert.Size_of_connections()
                              + group_sedge.Size_of_connections()];
      J_group_sedge = new int[2*group_sedge.Size_of_connections()];

      for (group = 0; group < GetNGroups()-1; group++)
      {
         // Get the group shared objects
         group_svert.GetRow(group, sverts);
         group_sedge.GetRow(group, sedges);

         // Process all the edges
         for (i = 0; i < group_sedge.RowSize(group); i++)
         {
            v = shared_edges[sedges[i]]->GetVertices();
            ind = oedge + sedge_ledge[sedges[i]];
            // add a vertex
            sverts.Append(svert_lvert.Append(ind)-1);
            // update the edges
            attr = shared_edges[sedges[i]]->GetAttribute();
            shared_edges.Append(new Segment(v[1], ind, attr));
            sedges.Append(sedge_ledge.Append(-1)-1);
            v[1] = ind;
         }

         I_group_svert[group+1] = I_group_svert[group] + sverts.Size();
         I_group_sedge[group+1] = I_group_sedge[group] + sedges.Size();

         int *J;
         J = J_group_svert+I_group_svert[group];
         for (i = 0; i < sverts.Size(); i++)
         {
            J[i] = sverts[i];
         }
         J = J_group_sedge+I_group_sedge[group];
         for (i = 0; i < sedges.Size(); i++)
         {
            J[i] = sedges[i];
         }
      }

      // Fix the local numbers of shared edges
      DSTable v_to_v(NumOfVertices);
      GetVertexToVertexTable(v_to_v);
      for (i = 0; i < shared_edges.Size(); i++)
      {
         v = shared_edges[i]->GetVertices();
         sedge_ledge[i] = v_to_v(v[0], v[1]);
      }

      group_svert.SetIJ(I_group_svert, J_group_svert);
      group_sedge.SetIJ(I_group_sedge, J_group_sedge);
   }

   if (Nodes)  // curved mesh
   {
      UpdateNodes();
      UseTwoLevelState(wtls);
   }
}

void ParMesh::HexUniformRefinement()
{
   SetState(Mesh::NORMAL);
   DeleteFaceNbrData();

   int wtls = WantTwoLevelState;
   int oedge = NumOfVertices;
   int oface = oedge + NumOfEdges;

   DSTable v_to_v(NumOfVertices);
   GetVertexToVertexTable(v_to_v);
   STable3D *faces_tbl = GetFacesTable();

   if (Nodes)  // curved mesh
   {
      UseTwoLevelState(1);
   }

   // call Mesh::HexUniformRefinement so that it won't update the nodes
   {
      GridFunction *nodes = Nodes;
      Nodes = NULL;
      Mesh::HexUniformRefinement();
      Nodes = nodes;
   }

   // update the groups
   {
      int i, attr, newv[4], ind, m[5];
      Array<int> v;

      int group;
      Array<int> group_verts, group_edges, group_faces;

      int *I_group_svert, *J_group_svert;
      int *I_group_sedge, *J_group_sedge;
      int *I_group_sface, *J_group_sface;

      I_group_svert = new int[GetNGroups()+1];
      I_group_sedge = new int[GetNGroups()+1];
      I_group_sface = new int[GetNGroups()+1];

      I_group_svert[0] = I_group_svert[1] = 0;
      I_group_sedge[0] = I_group_sedge[1] = 0;
      I_group_sface[0] = I_group_sface[1] = 0;

      // compute the size of the J arrays
      J_group_svert = new int[group_svert.Size_of_connections()
                              + group_sedge.Size_of_connections()
                              + group_sface.Size_of_connections()];
      J_group_sedge = new int[2*group_sedge.Size_of_connections()
                              + 4*group_sface.Size_of_connections()];
      J_group_sface = new int[4*group_sface.Size_of_connections()];

      for (group = 0; group < GetNGroups()-1; group++)
      {
         // Get the group shared objects
         group_svert.GetRow(group, group_verts);
         group_sedge.GetRow(group, group_edges);
         group_sface.GetRow(group, group_faces);

         // Process the edges that have been refined
         for (i = 0; i < group_sedge.RowSize(group); i++)
         {
            shared_edges[group_edges[i]]->GetVertices(v);
            ind = oedge + v_to_v(v[0], v[1]);
            // add a vertex
            group_verts.Append(svert_lvert.Append(ind)-1);
            // update the edges
            attr = shared_edges[group_edges[i]]->GetAttribute();
            shared_edges.Append(new Segment(v[1], ind, attr));
            group_edges.Append(sedge_ledge.Append(-1)-1);
            newv[0] = v[0]; newv[1] = ind;
            shared_edges[group_edges[i]]->SetVertices(newv);
         }

         // Process the faces that have been refined
         for (i = 0; i < group_sface.RowSize(group); i++)
         {
            shared_faces[group_faces[i]]->GetVertices(v);
            m[0] = oface+(*faces_tbl)(v[0], v[1], v[2], v[3]);
            // add a vertex
            group_verts.Append(svert_lvert.Append(m[0])-1);
            // add the refinement edges
            attr = shared_faces[group_faces[i]]->GetAttribute();
            m[1] = oedge + v_to_v(v[0], v[1]);
            m[2] = oedge + v_to_v(v[1], v[2]);
            m[3] = oedge + v_to_v(v[2], v[3]);
            m[4] = oedge + v_to_v(v[3], v[0]);
            shared_edges.Append(new Segment(m[1], m[0], attr));
            group_edges.Append(sedge_ledge.Append(-1)-1);
            shared_edges.Append(new Segment(m[2], m[0], attr));
            group_edges.Append(sedge_ledge.Append(-1)-1);
            shared_edges.Append(new Segment(m[3], m[0], attr));
            group_edges.Append(sedge_ledge.Append(-1)-1);
            shared_edges.Append(new Segment(m[4], m[0], attr));
            group_edges.Append(sedge_ledge.Append(-1)-1);
            // update faces
            newv[0] = v[0]; newv[1] = m[1]; newv[2] = m[0]; newv[3] = m[4];
            shared_faces[group_faces[i]]->SetVertices(newv);
            shared_faces.Append(new Quadrilateral(m[1],v[1],m[2],m[0],attr));
            group_faces.Append(sface_lface.Append(-1)-1);
            shared_faces.Append(new Quadrilateral(m[0],m[2],v[2],m[3],attr));
            group_faces.Append(sface_lface.Append(-1)-1);
            shared_faces.Append(new Quadrilateral(m[4],m[0],m[3],v[3],attr));
            group_faces.Append(sface_lface.Append(-1)-1);
         }

         I_group_svert[group+1] = I_group_svert[group] + group_verts.Size();
         I_group_sedge[group+1] = I_group_sedge[group] + group_edges.Size();
         I_group_sface[group+1] = I_group_sface[group] + group_faces.Size();

         int *J;
         J = J_group_svert+I_group_svert[group];
         for (i = 0; i < group_verts.Size(); i++)
         {
            J[i] = group_verts[i];
         }
         J = J_group_sedge+I_group_sedge[group];
         for (i = 0; i < group_edges.Size(); i++)
         {
            J[i] = group_edges[i];
         }
         J = J_group_sface+I_group_sface[group];
         for (i = 0; i < group_faces.Size(); i++)
         {
            J[i] = group_faces[i];
         }
      }

      // Fix the local numbers of shared edges and faces
      DSTable new_v_to_v(NumOfVertices);
      GetVertexToVertexTable(new_v_to_v);
      for (i = 0; i < shared_edges.Size(); i++)
      {
         shared_edges[i]->GetVertices(v);
         sedge_ledge[i] = new_v_to_v(v[0], v[1]);
      }

      delete faces_tbl;
      faces_tbl = GetFacesTable();
      for (i = 0; i < shared_faces.Size(); i++)
      {
         shared_faces[i]->GetVertices(v);
         sface_lface[i] = (*faces_tbl)(v[0], v[1], v[2], v[3]);
      }
      delete faces_tbl;

      group_svert.SetIJ(I_group_svert, J_group_svert);
      group_sedge.SetIJ(I_group_sedge, J_group_sedge);
      group_sface.SetIJ(I_group_sface, J_group_sface);
   }

   if (Nodes)  // curved mesh
   {
      UpdateNodes();
      UseTwoLevelState(wtls);
   }
}

void ParMesh::NURBSUniformRefinement()
{
   if (MyRank == 0)
   {
      cout << "\nParMesh::NURBSUniformRefinement : Not supported yet!\n";
   }
}

void ParMesh::PrintXG(std::ostream &out) const
{
   MFEM_ASSERT(Dim == spaceDim, "2D manifolds not supported");
   if (Dim == 3 && meshgen == 1)
   {
      int i, j, nv;
      const int *ind;

      out << "NETGEN_Neutral_Format\n";
      // print the vertices
      out << NumOfVertices << '\n';
      for (i = 0; i < NumOfVertices; i++)
      {
         for (j = 0; j < Dim; j++)
         {
            out << " " << vertices[i](j);
         }
         out << '\n';
      }

      // print the elements
      out << NumOfElements << '\n';
      for (i = 0; i < NumOfElements; i++)
      {
         nv = elements[i]->GetNVertices();
         ind = elements[i]->GetVertices();
         out << elements[i]->GetAttribute();
         for (j = 0; j < nv; j++)
         {
            out << " " << ind[j]+1;
         }
         out << '\n';
      }

      // print the boundary + shared faces information
      out << NumOfBdrElements + shared_faces.Size() << '\n';
      // boundary
      for (i = 0; i < NumOfBdrElements; i++)
      {
         nv = boundary[i]->GetNVertices();
         ind = boundary[i]->GetVertices();
         out << boundary[i]->GetAttribute();
         for (j = 0; j < nv; j++)
         {
            out << " " << ind[j]+1;
         }
         out << '\n';
      }
      // shared faces
      for (i = 0; i < shared_faces.Size(); i++)
      {
         nv = shared_faces[i]->GetNVertices();
         ind = shared_faces[i]->GetVertices();
         out << shared_faces[i]->GetAttribute();
         for (j = 0; j < nv; j++)
         {
            out << " " << ind[j]+1;
         }
         out << '\n';
      }
   }

   if (Dim == 3 && meshgen == 2)
   {
      int i, j, nv;
      const int *ind;

      out << "TrueGrid\n"
          << "1 " << NumOfVertices << " " << NumOfElements << " 0 0 0 0 0 0 0\n"
          << "0 0 0 1 0 0 0 0 0 0 0\n"
          << "0 0 " << NumOfBdrElements+shared_faces.Size()
          << " 0 0 0 0 0 0 0 0 0 0 0 0 0\n"
          << "0.0 0.0 0.0 0 0 0.0 0.0 0 0.0\n"
          << "0 0 0 0 0 0 0 0 0 0 0 0 0 0 0 0\n";

      // print the vertices
      for (i = 0; i < NumOfVertices; i++)
         out << i+1 << " 0.0 " << vertices[i](0) << " " << vertices[i](1)
             << " " << vertices[i](2) << " 0.0\n";

      // print the elements
      for (i = 0; i < NumOfElements; i++)
      {
         nv = elements[i]->GetNVertices();
         ind = elements[i]->GetVertices();
         out << i+1 << " " << elements[i]->GetAttribute();
         for (j = 0; j < nv; j++)
         {
            out << " " << ind[j]+1;
         }
         out << '\n';
      }

      // print the boundary information
      for (i = 0; i < NumOfBdrElements; i++)
      {
         nv = boundary[i]->GetNVertices();
         ind = boundary[i]->GetVertices();
         out << boundary[i]->GetAttribute();
         for (j = 0; j < nv; j++)
         {
            out << " " << ind[j]+1;
         }
         out << " 1.0 1.0 1.0 1.0\n";
      }

      // print the shared faces information
      for (i = 0; i < shared_faces.Size(); i++)
      {
         nv = shared_faces[i]->GetNVertices();
         ind = shared_faces[i]->GetVertices();
         out << shared_faces[i]->GetAttribute();
         for (j = 0; j < nv; j++)
         {
            out << " " << ind[j]+1;
         }
         out << " 1.0 1.0 1.0 1.0\n";
      }
   }

   if (Dim == 2)
   {
      int i, j, attr;
      Array<int> v;

      out << "areamesh2\n\n";

      // print the boundary + shared edges information
      out << NumOfBdrElements + shared_edges.Size() << '\n';
      // boundary
      for (i = 0; i < NumOfBdrElements; i++)
      {
         attr = boundary[i]->GetAttribute();
         boundary[i]->GetVertices(v);
         out << attr << "     ";
         for (j = 0; j < v.Size(); j++)
         {
            out << v[j] + 1 << "   ";
         }
         out << '\n';
      }
      // shared edges
      for (i = 0; i < shared_edges.Size(); i++)
      {
         attr = shared_edges[i]->GetAttribute();
         shared_edges[i]->GetVertices(v);
         out << attr << "     ";
         for (j = 0; j < v.Size(); j++)
         {
            out << v[j] + 1 << "   ";
         }
         out << '\n';
      }

      // print the elements
      out << NumOfElements << '\n';
      for (i = 0; i < NumOfElements; i++)
      {
         attr = elements[i]->GetAttribute();
         elements[i]->GetVertices(v);

         out << attr << "   ";
         if ((j = GetElementType(i)) == Element::TRIANGLE)
         {
            out << 3 << "   ";
         }
         else if (j == Element::QUADRILATERAL)
         {
            out << 4 << "   ";
         }
         else if (j == Element::SEGMENT)
         {
            out << 2 << "   ";
         }
         for (j = 0; j < v.Size(); j++)
         {
            out << v[j] + 1 << "  ";
         }
         out << '\n';
      }

      // print the vertices
      out << NumOfVertices << '\n';
      for (i = 0; i < NumOfVertices; i++)
      {
         for (j = 0; j < Dim; j++)
         {
            out << vertices[i](j) << " ";
         }
         out << '\n';
      }
   }
}

void ParMesh::Print(std::ostream &out) const
{
   bool print_shared = true;
   int i, j, shared_bdr_attr;
   Array<int> nc_shared_faces;

   const Array<int>* s2l_face;
   if (!pncmesh)
   {
      s2l_face = ((Dim == 1) ? &svert_lvert :
                  ((Dim == 2) ? &sedge_ledge : &sface_lface));
   }
   else
   {
      s2l_face = &nc_shared_faces;
      if (Dim > 2)
      {
         // get a list of all shared non-ghost faces
         const NCMesh::NCList& sfaces = pncmesh->GetSharedFaces();
         for (unsigned i = 0; i < sfaces.conforming.size(); i++)
         {
            int index = sfaces.conforming[i].index;
            if (index < GetNFaces()) nc_shared_faces.Append(index);
         }
         for (unsigned i = 0; i < sfaces.masters.size(); i++)
         {
            int index = sfaces.masters[i].index;
            if (index < GetNFaces()) nc_shared_faces.Append(index);
         }
         for (unsigned i = 0; i < sfaces.slaves.size(); i++)
         {
            int index = sfaces.slaves[i].index;
            if (index < GetNFaces()) nc_shared_faces.Append(index);
         }
      }
   }

   if (NURBSext)
   {
      Mesh::Print(out); // does not print shared boundary
      return;
   }

   out << "MFEM mesh v1.0\n";

   // optional
   out <<
       "\n#\n# MFEM Geometry Types (see mesh/geom.hpp):\n#\n"
       "# POINT       = 0\n"
       "# SEGMENT     = 1\n"
       "# TRIANGLE    = 2\n"
       "# SQUARE      = 3\n"
       "# TETRAHEDRON = 4\n"
       "# CUBE        = 5\n"
       "#\n";

   out << "\ndimension\n" << Dim
       << "\n\nelements\n" << NumOfElements << '\n';
   for (i = 0; i < NumOfElements; i++)
   {
      PrintElement(elements[i], out);
   }

   int num_bdr_elems = NumOfBdrElements;
   if (print_shared && Dim > 1)
<<<<<<< HEAD
      num_bdr_elems += s2l_face->Size();
=======
   {
      num_bdr_elems += s2l_face.Size();
   }
>>>>>>> 332c69c1
   out << "\nboundary\n" << num_bdr_elems << '\n';
   for (i = 0; i < NumOfBdrElements; i++)
   {
      PrintElement(boundary[i], out);
   }

   if (print_shared && Dim > 1)
   {
      if (bdr_attributes.Size())
      {
         shared_bdr_attr = bdr_attributes.Max() + MyRank + 1;
      }
      else
      {
         shared_bdr_attr = MyRank + 1;
<<<<<<< HEAD

      for (i = 0; i < s2l_face->Size(); i++)
=======
      }
      for (i = 0; i < s2l_face.Size(); i++)
>>>>>>> 332c69c1
      {
         // Modify the attrributes of the faces (not used otherwise?)
         faces[(*s2l_face)[i]]->SetAttribute(shared_bdr_attr);
         PrintElement(faces[(*s2l_face)[i]], out);
      }
   }
   out << "\nvertices\n" << NumOfVertices << '\n';
   if (Nodes == NULL)
   {
      out << spaceDim << '\n';
      for (i = 0; i < NumOfVertices; i++)
      {
         out << vertices[i](0);
         for (j = 1; j < spaceDim; j++)
         {
            out << ' ' << vertices[i](j);
         }
         out << '\n';
      }
   }
   else
   {
      out << "\nnodes\n";
      Nodes->Save(out);
   }
}

void ParMesh::PrintAsOne(std::ostream &out)
{
   int i, j, k, p, nv_ne[2], &nv = nv_ne[0], &ne = nv_ne[1], vc;
   const int *v;
   MPI_Status status;
   Array<double> vert;
   Array<int> ints;

   if (MyRank == 0)
   {
      out << "MFEM mesh v1.0\n";

      // optional
      out <<
          "\n#\n# MFEM Geometry Types (see mesh/geom.hpp):\n#\n"
          "# POINT       = 0\n"
          "# SEGMENT     = 1\n"
          "# TRIANGLE    = 2\n"
          "# SQUARE      = 3\n"
          "# TETRAHEDRON = 4\n"
          "# CUBE        = 5\n"
          "#\n";

      out << "\ndimension\n" << Dim;
   }

   nv = NumOfElements;
   MPI_Reduce(&nv, &ne, 1, MPI_INT, MPI_SUM, 0, MyComm);
   if (MyRank == 0)
   {
      out << "\n\nelements\n" << ne << '\n';
      for (i = 0; i < NumOfElements; i++)
      {
         // processor number + 1 as attribute and geometry type
         out << 1 << ' ' << elements[i]->GetGeometryType();
         // vertices
         nv = elements[i]->GetNVertices();
         v  = elements[i]->GetVertices();
         for (j = 0; j < nv; j++)
         {
            out << ' ' << v[j];
         }
         out << '\n';
      }
      vc = NumOfVertices;
      for (p = 1; p < NRanks; p++)
      {
         MPI_Recv(nv_ne, 2, MPI_INT, p, 444, MyComm, &status);
         ints.SetSize(ne);
         MPI_Recv(&ints[0], ne, MPI_INT, p, 445, MyComm, &status);
         for (i = 0; i < ne; )
         {
            // processor number + 1 as attribute and geometry type
            out << p+1 << ' ' << ints[i];
            // vertices
            k = Geometries.GetVertices(ints[i++])->GetNPoints();
            for (j = 0; j < k; j++)
            {
               out << ' ' << vc + ints[i++];
            }
            out << '\n';
         }
         vc += nv;
      }
   }
   else
   {
      // for each element send its geometry type and its vertices
      ne = 0;
      for (i = 0; i < NumOfElements; i++)
      {
         ne += 1 + elements[i]->GetNVertices();
      }
      nv = NumOfVertices;
      MPI_Send(nv_ne, 2, MPI_INT, 0, 444, MyComm);
      ints.SetSize(ne);
      for (i = j = 0; i < NumOfElements; i++)
      {
         ints[j++] = elements[i]->GetGeometryType();
         nv = elements[i]->GetNVertices();
         v  = elements[i]->GetVertices();
         for (k = 0; k < nv; k++)
         {
            ints[j++] = v[k];
         }
      }
      MPI_Send(&ints[0], ne, MPI_INT, 0, 445, MyComm);
   }

   // boundary + shared boundary
   Array<Element *> &shared_boundary =
      (Dim == 2) ? shared_edges : shared_faces;
   nv = NumOfBdrElements + shared_boundary.Size();
   MPI_Reduce(&nv, &ne, 1, MPI_INT, MPI_SUM, 0, MyComm);
   if (MyRank == 0)
   {
      out << "\nboundary\n" << ne << '\n';
      // actual boundary
      for (i = 0; i < NumOfBdrElements; i++)
      {
         // processor number + 1 as bdr. attr. and bdr. geometry type
         out << 1 << ' ' << boundary[i]->GetGeometryType();
         // vertices
         nv = boundary[i]->GetNVertices();
         v  = boundary[i]->GetVertices();
         for (j = 0; j < nv; j++)
         {
            out << ' ' << v[j];
         }
         out << '\n';
      }
      // shared boundary (interface)
      for (i = 0; i < shared_boundary.Size(); i++)
      {
         // processor number + 1 as bdr. attr. and bdr. geometry type
         out << 1 << ' ' << shared_boundary[i]->GetGeometryType();
         // vertices
         nv = shared_boundary[i]->GetNVertices();
         v  = shared_boundary[i]->GetVertices();
         for (j = 0; j < nv; j++)
         {
            out << ' ' << v[j];
         }
         out << '\n';
      }
      vc = NumOfVertices;
      for (p = 1; p < NRanks; p++)
      {
         MPI_Recv(nv_ne, 2, MPI_INT, p, 446, MyComm, &status);
         ints.SetSize(ne);
         MPI_Recv(&ints[0], ne, MPI_INT, p, 447, MyComm, &status);
         for (i = 0; i < ne; )
         {
            // processor number + 1 as bdr. attr. and bdr. geometry type
            out << p+1 << ' ' << ints[i];
            k = Geometries.GetVertices(ints[i++])->GetNPoints();
            // vertices
            for (j = 0; j < k; j++)
            {
               out << ' ' << vc + ints[i++];
            }
            out << '\n';
         }
         vc += nv;
      }
   }
   else
   {
      // for each boundary and shared boundary element send its
      // geometry type and its vertices
      ne = 0;
      for (i = 0; i < NumOfBdrElements; i++)
      {
         ne += 1 + boundary[i]->GetNVertices();
      }
      for (i = 0; i < shared_boundary.Size(); i++)
      {
         ne += 1 + shared_boundary[i]->GetNVertices();
      }
      nv = NumOfVertices;
      MPI_Send(nv_ne, 2, MPI_INT, 0, 446, MyComm);
      ints.SetSize(ne);
      // boundary
      for (i = j = 0; i < NumOfBdrElements; i++)
      {
         ints[j++] = boundary[i]->GetGeometryType();
         nv = boundary[i]->GetNVertices();
         v  = boundary[i]->GetVertices();
         for (k = 0; k < nv; k++)
         {
            ints[j++] = v[k];
         }
      }
      // shared boundary
      for (i = 0; i < shared_boundary.Size(); i++)
      {
         ints[j++] = shared_boundary[i]->GetGeometryType();
         nv = shared_boundary[i]->GetNVertices();
         v  = shared_boundary[i]->GetVertices();
         for (k = 0; k < nv; k++)
         {
            ints[j++] = v[k];
         }
      }
      MPI_Send(&ints[0], ne, MPI_INT, 0, 447, MyComm);
   }

   // vertices / nodes
   MPI_Reduce(&NumOfVertices, &nv, 1, MPI_INT, MPI_SUM, 0, MyComm);
   if (MyRank == 0)
   {
      out << "\nvertices\n" << nv << '\n';
   }
   if (Nodes == NULL)
   {
      if (MyRank == 0)
      {
         out << spaceDim << '\n';
         for (i = 0; i < NumOfVertices; i++)
         {
            out << vertices[i](0);
            for (j = 1; j < spaceDim; j++)
            {
               out << ' ' << vertices[i](j);
            }
            out << '\n';
         }
         for (p = 1; p < NRanks; p++)
         {
            MPI_Recv(&nv, 1, MPI_INT, p, 448, MyComm, &status);
            vert.SetSize(nv*spaceDim);
            MPI_Recv(&vert[0], nv*spaceDim, MPI_DOUBLE, p, 449, MyComm, &status);
            for (i = 0; i < nv; i++)
            {
               out << vert[i*spaceDim];
               for (j = 1; j < spaceDim; j++)
               {
                  out << ' ' << vert[i*spaceDim+j];
               }
               out << '\n';
            }
         }
      }
      else
      {
         MPI_Send(&NumOfVertices, 1, MPI_INT, 0, 448, MyComm);
         vert.SetSize(NumOfVertices*spaceDim);
         for (i = 0; i < NumOfVertices; i++)
            for (j = 0; j < spaceDim; j++)
            {
               vert[i*spaceDim+j] = vertices[i](j);
            }
         MPI_Send(&vert[0], NumOfVertices*spaceDim, MPI_DOUBLE, 0, 449, MyComm);
      }
   }
   else
   {
      if (MyRank == 0)
      {
         out << "\nnodes\n";
      }
      ParGridFunction *pnodes = dynamic_cast<ParGridFunction *>(Nodes);
      if (pnodes)
      {
         pnodes->SaveAsOne(out);
      }
      else
      {
         ParFiniteElementSpace *pfes =
            dynamic_cast<ParFiniteElementSpace *>(Nodes->FESpace());
         if (pfes)
         {
            // create a wrapper ParGridFunction
            ParGridFunction ParNodes(pfes, Nodes);
            ParNodes.SaveAsOne(out);
         }
         else
         {
            mfem_error("ParMesh::PrintAsOne : Nodes have no parallel info!");
         }
      }
   }
}

void ParMesh::PrintAsOneXG(std::ostream &out)
{
   MFEM_ASSERT(Dim == spaceDim, "2D Manifolds not supported.");
   if (Dim == 3 && meshgen == 1)
   {
      int i, j, k, nv, ne, p;
      const int *ind, *v;
      MPI_Status status;
      Array<double> vert;
      Array<int> ints;

      if (MyRank == 0)
      {
         out << "NETGEN_Neutral_Format\n";
         // print the vertices
         ne = NumOfVertices;
         MPI_Reduce(&ne, &nv, 1, MPI_INT, MPI_SUM, 0, MyComm);
         out << nv << '\n';
         for (i = 0; i < NumOfVertices; i++)
         {
            for (j = 0; j < Dim; j++)
            {
               out << " " << vertices[i](j);
            }
            out << '\n';
         }
         for (p = 1; p < NRanks; p++)
         {
            MPI_Recv(&nv, 1, MPI_INT, p, 444, MyComm, &status);
            vert.SetSize(Dim*nv);
            MPI_Recv(&vert[0], Dim*nv, MPI_DOUBLE, p, 445, MyComm, &status);
            for (i = 0; i < nv; i++)
            {
               for (j = 0; j < Dim; j++)
               {
                  out << " " << vert[Dim*i+j];
               }
               out << '\n';
            }
         }

         // print the elements
         nv = NumOfElements;
         MPI_Reduce(&nv, &ne, 1, MPI_INT, MPI_SUM, 0, MyComm);
         out << ne << '\n';
         for (i = 0; i < NumOfElements; i++)
         {
            nv = elements[i]->GetNVertices();
            ind = elements[i]->GetVertices();
            out << 1;
            for (j = 0; j < nv; j++)
            {
               out << " " << ind[j]+1;
            }
            out << '\n';
         }
         k = NumOfVertices;
         for (p = 1; p < NRanks; p++)
         {
            MPI_Recv(&nv, 1, MPI_INT, p, 444, MyComm, &status);
            MPI_Recv(&ne, 1, MPI_INT, p, 446, MyComm, &status);
            ints.SetSize(4*ne);
            MPI_Recv(&ints[0], 4*ne, MPI_INT, p, 447, MyComm, &status);
            for (i = 0; i < ne; i++)
            {
               out << p+1;
               for (j = 0; j < 4; j++)
               {
                  out << " " << k+ints[i*4+j]+1;
               }
               out << '\n';
            }
            k += nv;
         }
         // print the boundary + shared faces information
         nv = NumOfBdrElements + shared_faces.Size();
         MPI_Reduce(&nv, &ne, 1, MPI_INT, MPI_SUM, 0, MyComm);
         out << ne << '\n';
         // boundary
         for (i = 0; i < NumOfBdrElements; i++)
         {
            nv = boundary[i]->GetNVertices();
            ind = boundary[i]->GetVertices();
            out << 1;
            for (j = 0; j < nv; j++)
            {
               out << " " << ind[j]+1;
            }
            out << '\n';
         }
         // shared faces
         for (i = 0; i < shared_faces.Size(); i++)
         {
            nv = shared_faces[i]->GetNVertices();
            ind = shared_faces[i]->GetVertices();
            out << 1;
            for (j = 0; j < nv; j++)
            {
               out << " " << ind[j]+1;
            }
            out << '\n';
         }
         k = NumOfVertices;
         for (p = 1; p < NRanks; p++)
         {
            MPI_Recv(&nv, 1, MPI_INT, p, 444, MyComm, &status);
            MPI_Recv(&ne, 1, MPI_INT, p, 446, MyComm, &status);
            ints.SetSize(3*ne);
            MPI_Recv(&ints[0], 3*ne, MPI_INT, p, 447, MyComm, &status);
            for (i = 0; i < ne; i++)
            {
               out << p+1;
               for (j = 0; j < 3; j++)
               {
                  out << " " << k+ints[i*3+j]+1;
               }
               out << '\n';
            }
            k += nv;
         }
      }
      else
      {
         ne = NumOfVertices;
         MPI_Reduce(&ne, &nv, 1, MPI_INT, MPI_SUM, 0, MyComm);
         MPI_Send(&NumOfVertices, 1, MPI_INT, 0, 444, MyComm);
         vert.SetSize(Dim*NumOfVertices);
         for (i = 0; i < NumOfVertices; i++)
            for (j = 0; j < Dim; j++)
            {
               vert[Dim*i+j] = vertices[i](j);
            }
         MPI_Send(&vert[0], Dim*NumOfVertices, MPI_DOUBLE,
                  0, 445, MyComm);
         // elements
         ne = NumOfElements;
         MPI_Reduce(&ne, &nv, 1, MPI_INT, MPI_SUM, 0, MyComm);
         MPI_Send(&NumOfVertices, 1, MPI_INT, 0, 444, MyComm);
         MPI_Send(&NumOfElements, 1, MPI_INT, 0, 446, MyComm);
         ints.SetSize(NumOfElements*4);
         for (i = 0; i < NumOfElements; i++)
         {
            v = elements[i]->GetVertices();
            for (j = 0; j < 4; j++)
            {
               ints[4*i+j] = v[j];
            }
         }
         MPI_Send(&ints[0], 4*NumOfElements, MPI_INT, 0, 447, MyComm);
         // boundary + shared faces
         nv = NumOfBdrElements + shared_faces.Size();
         MPI_Reduce(&nv, &ne, 1, MPI_INT, MPI_SUM, 0, MyComm);
         MPI_Send(&NumOfVertices, 1, MPI_INT, 0, 444, MyComm);
         ne = NumOfBdrElements + shared_faces.Size();
         MPI_Send(&ne, 1, MPI_INT, 0, 446, MyComm);
         ints.SetSize(3*ne);
         for (i = 0; i < NumOfBdrElements; i++)
         {
            v = boundary[i]->GetVertices();
            for (j = 0; j < 3; j++)
            {
               ints[3*i+j] = v[j];
            }
         }
         for ( ; i < ne; i++)
         {
            v = shared_faces[i-NumOfBdrElements]->GetVertices();
            for (j = 0; j < 3; j++)
            {
               ints[3*i+j] = v[j];
            }
         }
         MPI_Send(&ints[0], 3*ne, MPI_INT, 0, 447, MyComm);
      }
   }

   if (Dim == 3 && meshgen == 2)
   {
      int i, j, k, nv, ne, p;
      const int *ind, *v;
      MPI_Status status;
      Array<double> vert;
      Array<int> ints;

      int TG_nv, TG_ne, TG_nbe;

      if (MyRank == 0)
      {
         MPI_Reduce(&NumOfVertices, &TG_nv, 1, MPI_INT, MPI_SUM, 0, MyComm);
         MPI_Reduce(&NumOfElements, &TG_ne, 1, MPI_INT, MPI_SUM, 0, MyComm);
         nv = NumOfBdrElements + shared_faces.Size();
         MPI_Reduce(&nv, &TG_nbe, 1, MPI_INT, MPI_SUM, 0, MyComm);

         out << "TrueGrid\n"
             << "1 " << TG_nv << " " << TG_ne << " 0 0 0 0 0 0 0\n"
             << "0 0 0 1 0 0 0 0 0 0 0\n"
             << "0 0 " << TG_nbe << " 0 0 0 0 0 0 0 0 0 0 0 0 0\n"
             << "0.0 0.0 0.0 0 0 0.0 0.0 0 0.0\n"
             << "0 0 0 0 0 0 0 0 0 0 0 0 0 0 0 0\n";

         // print the vertices
         nv = TG_nv;
         for (i = 0; i < NumOfVertices; i++)
            out << i+1 << " 0.0 " << vertices[i](0) << " " << vertices[i](1)
                << " " << vertices[i](2) << " 0.0\n";
         for (p = 1; p < NRanks; p++)
         {
            MPI_Recv(&nv, 1, MPI_INT, p, 444, MyComm, &status);
            vert.SetSize(Dim*nv);
            MPI_Recv(&vert[0], Dim*nv, MPI_DOUBLE, p, 445, MyComm, &status);
            for (i = 0; i < nv; i++)
               out << i+1 << " 0.0 " << vert[Dim*i] << " " << vert[Dim*i+1]
                   << " " << vert[Dim*i+2] << " 0.0\n";
         }

         // print the elements
         ne = TG_ne;
         for (i = 0; i < NumOfElements; i++)
         {
            nv = elements[i]->GetNVertices();
            ind = elements[i]->GetVertices();
            out << i+1 << " " << 1;
            for (j = 0; j < nv; j++)
            {
               out << " " << ind[j]+1;
            }
            out << '\n';
         }
         k = NumOfVertices;
         for (p = 1; p < NRanks; p++)
         {
            MPI_Recv(&nv, 1, MPI_INT, p, 444, MyComm, &status);
            MPI_Recv(&ne, 1, MPI_INT, p, 446, MyComm, &status);
            ints.SetSize(8*ne);
            MPI_Recv(&ints[0], 8*ne, MPI_INT, p, 447, MyComm, &status);
            for (i = 0; i < ne; i++)
            {
               out << i+1 << " " << p+1;
               for (j = 0; j < 8; j++)
               {
                  out << " " << k+ints[i*8+j]+1;
               }
               out << '\n';
            }
            k += nv;
         }

         // print the boundary + shared faces information
         ne = TG_nbe;
         // boundary
         for (i = 0; i < NumOfBdrElements; i++)
         {
            nv = boundary[i]->GetNVertices();
            ind = boundary[i]->GetVertices();
            out << 1;
            for (j = 0; j < nv; j++)
            {
               out << " " << ind[j]+1;
            }
            out << " 1.0 1.0 1.0 1.0\n";
         }
         // shared faces
         for (i = 0; i < shared_faces.Size(); i++)
         {
            nv = shared_faces[i]->GetNVertices();
            ind = shared_faces[i]->GetVertices();
            out << 1;
            for (j = 0; j < nv; j++)
            {
               out << " " << ind[j]+1;
            }
            out << " 1.0 1.0 1.0 1.0\n";
         }
         k = NumOfVertices;
         for (p = 1; p < NRanks; p++)
         {
            MPI_Recv(&nv, 1, MPI_INT, p, 444, MyComm, &status);
            MPI_Recv(&ne, 1, MPI_INT, p, 446, MyComm, &status);
            ints.SetSize(4*ne);
            MPI_Recv(&ints[0], 4*ne, MPI_INT, p, 447, MyComm, &status);
            for (i = 0; i < ne; i++)
            {
               out << p+1;
               for (j = 0; j < 4; j++)
               {
                  out << " " << k+ints[i*4+j]+1;
               }
               out << " 1.0 1.0 1.0 1.0\n";
            }
            k += nv;
         }
      }
      else
      {
         MPI_Reduce(&NumOfVertices, &TG_nv, 1, MPI_INT, MPI_SUM, 0, MyComm);
         MPI_Reduce(&NumOfElements, &TG_ne, 1, MPI_INT, MPI_SUM, 0, MyComm);
         nv = NumOfBdrElements + shared_faces.Size();
         MPI_Reduce(&nv, &TG_nbe, 1, MPI_INT, MPI_SUM, 0, MyComm);

         MPI_Send(&NumOfVertices, 1, MPI_INT, 0, 444, MyComm);
         vert.SetSize(Dim*NumOfVertices);
         for (i = 0; i < NumOfVertices; i++)
            for (j = 0; j < Dim; j++)
            {
               vert[Dim*i+j] = vertices[i](j);
            }
         MPI_Send(&vert[0], Dim*NumOfVertices, MPI_DOUBLE, 0, 445, MyComm);
         // elements
         MPI_Send(&NumOfVertices, 1, MPI_INT, 0, 444, MyComm);
         MPI_Send(&NumOfElements, 1, MPI_INT, 0, 446, MyComm);
         ints.SetSize(NumOfElements*8);
         for (i = 0; i < NumOfElements; i++)
         {
            v = elements[i]->GetVertices();
            for (j = 0; j < 8; j++)
            {
               ints[8*i+j] = v[j];
            }
         }
         MPI_Send(&ints[0], 8*NumOfElements, MPI_INT, 0, 447, MyComm);
         // boundary + shared faces
         MPI_Send(&NumOfVertices, 1, MPI_INT, 0, 444, MyComm);
         ne = NumOfBdrElements + shared_faces.Size();
         MPI_Send(&ne, 1, MPI_INT, 0, 446, MyComm);
         ints.SetSize(4*ne);
         for (i = 0; i < NumOfBdrElements; i++)
         {
            v = boundary[i]->GetVertices();
            for (j = 0; j < 4; j++)
            {
               ints[4*i+j] = v[j];
            }
         }
         for ( ; i < ne; i++)
         {
            v = shared_faces[i-NumOfBdrElements]->GetVertices();
            for (j = 0; j < 4; j++)
            {
               ints[4*i+j] = v[j];
            }
         }
         MPI_Send(&ints[0], 4*ne, MPI_INT, 0, 447, MyComm);
      }
   }

   if (Dim == 2)
   {
      int i, j, k, attr, nv, ne, p;
      Array<int> v;
      MPI_Status status;
      Array<double> vert;
      Array<int> ints;


      if (MyRank == 0)
      {
         out << "areamesh2\n\n";

         // print the boundary + shared edges information
         nv = NumOfBdrElements + shared_edges.Size();
         MPI_Reduce(&nv, &ne, 1, MPI_INT, MPI_SUM, 0, MyComm);
         out << ne << '\n';
         // boundary
         for (i = 0; i < NumOfBdrElements; i++)
         {
            attr = boundary[i]->GetAttribute();
            boundary[i]->GetVertices(v);
            out << attr << "     ";
            for (j = 0; j < v.Size(); j++)
            {
               out << v[j] + 1 << "   ";
            }
            out << '\n';
         }
         // shared edges
         for (i = 0; i < shared_edges.Size(); i++)
         {
            attr = shared_edges[i]->GetAttribute();
            shared_edges[i]->GetVertices(v);
            out << attr << "     ";
            for (j = 0; j < v.Size(); j++)
            {
               out << v[j] + 1 << "   ";
            }
            out << '\n';
         }
         k = NumOfVertices;
         for (p = 1; p < NRanks; p++)
         {
            MPI_Recv(&nv, 1, MPI_INT, p, 444, MyComm, &status);
            MPI_Recv(&ne, 1, MPI_INT, p, 446, MyComm, &status);
            ints.SetSize(2*ne);
            MPI_Recv(&ints[0], 2*ne, MPI_INT, p, 447, MyComm, &status);
            for (i = 0; i < ne; i++)
            {
               out << p+1;
               for (j = 0; j < 2; j++)
               {
                  out << " " << k+ints[i*2+j]+1;
               }
               out << '\n';
            }
            k += nv;
         }

         // print the elements
         nv = NumOfElements;
         MPI_Reduce(&nv, &ne, 1, MPI_INT, MPI_SUM, 0, MyComm);
         out << ne << '\n';
         for (i = 0; i < NumOfElements; i++)
         {
            attr = elements[i]->GetAttribute();
            elements[i]->GetVertices(v);
            out << 1 << "   " << 3 << "   ";
            for (j = 0; j < v.Size(); j++)
            {
               out << v[j] + 1 << "  ";
            }
            out << '\n';
         }
         k = NumOfVertices;
         for (p = 1; p < NRanks; p++)
         {
            MPI_Recv(&nv, 1, MPI_INT, p, 444, MyComm, &status);
            MPI_Recv(&ne, 1, MPI_INT, p, 446, MyComm, &status);
            ints.SetSize(3*ne);
            MPI_Recv(&ints[0], 3*ne, MPI_INT, p, 447, MyComm, &status);
            for (i = 0; i < ne; i++)
            {
               out << p+1 << " " << 3;
               for (j = 0; j < 3; j++)
               {
                  out << " " << k+ints[i*3+j]+1;
               }
               out << '\n';
            }
            k += nv;
         }

         // print the vertices
         ne = NumOfVertices;
         MPI_Reduce(&ne, &nv, 1, MPI_INT, MPI_SUM, 0, MyComm);
         out << nv << '\n';
         for (i = 0; i < NumOfVertices; i++)
         {
            for (j = 0; j < Dim; j++)
            {
               out << vertices[i](j) << " ";
            }
            out << '\n';
         }
         for (p = 1; p < NRanks; p++)
         {
            MPI_Recv(&nv, 1, MPI_INT, p, 444, MyComm, &status);
            vert.SetSize(Dim*nv);
            MPI_Recv(&vert[0], Dim*nv, MPI_DOUBLE, p, 445, MyComm, &status);
            for (i = 0; i < nv; i++)
            {
               for (j = 0; j < Dim; j++)
               {
                  out << " " << vert[Dim*i+j];
               }
               out << '\n';
            }
         }
      }
      else
      {
         // boundary + shared faces
         nv = NumOfBdrElements + shared_edges.Size();
         MPI_Reduce(&nv, &ne, 1, MPI_INT, MPI_SUM, 0, MyComm);
         MPI_Send(&NumOfVertices, 1, MPI_INT, 0, 444, MyComm);
         ne = NumOfBdrElements + shared_edges.Size();
         MPI_Send(&ne, 1, MPI_INT, 0, 446, MyComm);
         ints.SetSize(2*ne);
         for (i = 0; i < NumOfBdrElements; i++)
         {
            boundary[i]->GetVertices(v);
            for (j = 0; j < 2; j++)
            {
               ints[2*i+j] = v[j];
            }
         }
         for ( ; i < ne; i++)
         {
            shared_edges[i-NumOfBdrElements]->GetVertices(v);
            for (j = 0; j < 2; j++)
            {
               ints[2*i+j] = v[j];
            }
         }
         MPI_Send(&ints[0], 2*ne, MPI_INT, 0, 447, MyComm);
         // elements
         ne = NumOfElements;
         MPI_Reduce(&ne, &nv, 1, MPI_INT, MPI_SUM, 0, MyComm);
         MPI_Send(&NumOfVertices, 1, MPI_INT, 0, 444, MyComm);
         MPI_Send(&NumOfElements, 1, MPI_INT, 0, 446, MyComm);
         ints.SetSize(NumOfElements*3);
         for (i = 0; i < NumOfElements; i++)
         {
            elements[i]->GetVertices(v);
            for (j = 0; j < 3; j++)
            {
               ints[3*i+j] = v[j];
            }
         }
         MPI_Send(&ints[0], 3*NumOfElements, MPI_INT, 0, 447, MyComm);
         // vertices
         ne = NumOfVertices;
         MPI_Reduce(&ne, &nv, 1, MPI_INT, MPI_SUM, 0, MyComm);
         MPI_Send(&NumOfVertices, 1, MPI_INT, 0, 444, MyComm);
         vert.SetSize(Dim*NumOfVertices);
         for (i = 0; i < NumOfVertices; i++)
            for (j = 0; j < Dim; j++)
            {
               vert[Dim*i+j] = vertices[i](j);
            }
         MPI_Send(&vert[0], Dim*NumOfVertices, MPI_DOUBLE,
                  0, 445, MyComm);
      }
   }
}

void ParMesh::PrintInfo(std::ostream &out)
{
   int i;
   DenseMatrix J(Dim);
   double h_min, h_max, kappa_min, kappa_max, h, kappa;

   if (MyRank == 0)
   {
      out << "Parallel Mesh Stats:" << endl;
   }

   for (i = 0; i < NumOfElements; i++)
   {
      GetElementJacobian(i, J);
      h = pow(fabs(J.Det()), 1.0/double(Dim));
      kappa = J.CalcSingularvalue(0) / J.CalcSingularvalue(Dim-1);
      if (i == 0)
      {
         h_min = h_max = h;
         kappa_min = kappa_max = kappa;
      }
      else
      {
         if (h < h_min) { h_min = h; }
         if (h > h_max) { h_max = h; }
         if (kappa < kappa_min) { kappa_min = kappa; }
         if (kappa > kappa_max) { kappa_max = kappa; }
      }
   }

   double gh_min, gh_max, gk_min, gk_max;
   MPI_Reduce(&h_min, &gh_min, 1, MPI_DOUBLE, MPI_MIN, 0, MyComm);
   MPI_Reduce(&h_max, &gh_max, 1, MPI_DOUBLE, MPI_MAX, 0, MyComm);
   MPI_Reduce(&kappa_min, &gk_min, 1, MPI_DOUBLE, MPI_MIN, 0, MyComm);
   MPI_Reduce(&kappa_max, &gk_max, 1, MPI_DOUBLE, MPI_MAX, 0, MyComm);

   int ldata[5]; // vert, edge, face, elem, neighbors;
   int mindata[5], maxdata[5], sumdata[5];

   // count locally owned vertices, edges, and faces
   ldata[0] = GetNV();
   ldata[1] = GetNEdges();
   ldata[2] = GetNFaces();
   ldata[3] = GetNE();
   ldata[4] = gtopo.GetNumNeighbors()-1;
   for (int gr = 1; gr < GetNGroups(); gr++)
      if (!gtopo.IAmMaster(gr)) // we are not the master
      {
         ldata[0] -= group_svert.RowSize(gr-1);
         ldata[1] -= group_sedge.RowSize(gr-1);
         ldata[2] -= group_sface.RowSize(gr-1);
      }

   MPI_Reduce(ldata, mindata, 5, MPI_INT, MPI_MIN, 0, MyComm);
   MPI_Reduce(ldata, sumdata, 5, MPI_INT, MPI_SUM, 0, MyComm); // overflow?
   MPI_Reduce(ldata, maxdata, 5, MPI_INT, MPI_MAX, 0, MyComm);

   if (MyRank == 0)
   {
      out << '\n'
          << "           "
          << setw(12) << "minimum"
          << setw(12) << "average"
          << setw(12) << "maximum"
          << setw(12) << "total" << '\n';
      out << " vertices  "
          << setw(12) << mindata[0]
          << setw(12) << sumdata[0]/NRanks
          << setw(12) << maxdata[0]
          << setw(12) << sumdata[0] << '\n';
      out << " edges     "
          << setw(12) << mindata[1]
          << setw(12) << sumdata[1]/NRanks
          << setw(12) << maxdata[1]
          << setw(12) << sumdata[1] << '\n';
      if (Dim == 3)
         out << " faces     "
             << setw(12) << mindata[2]
             << setw(12) << sumdata[2]/NRanks
             << setw(12) << maxdata[2]
             << setw(12) << sumdata[2] << '\n';
      out << " elements  "
          << setw(12) << mindata[3]
          << setw(12) << sumdata[3]/NRanks
          << setw(12) << maxdata[3]
          << setw(12) << sumdata[3] << '\n';
      out << " neighbors "
          << setw(12) << mindata[4]
          << setw(12) << sumdata[4]/NRanks
          << setw(12) << maxdata[4] << '\n';
      out << '\n'
          << "       "
          << setw(12) << "minimum"
          << setw(12) << "maximum" << '\n';
      out << " h     "
          << setw(12) << gh_min
          << setw(12) << gh_max << '\n';
      out << " kappa "
          << setw(12) << gk_min
          << setw(12) << gk_max << '\n';
   }
}

ParMesh::~ParMesh()
{
   int i;

   DeleteFaceNbrData();

   for (i = 0; i < shared_faces.Size(); i++)
   {
      FreeElement(shared_faces[i]);
   }
   for (i = 0; i < shared_edges.Size(); i++)
   {
      FreeElement(shared_edges[i]);
   }

   // The Mesh destructor is called automatically
}

}

#endif<|MERGE_RESOLUTION|>--- conflicted
+++ resolved
@@ -2854,13 +2854,9 @@
 
    int num_bdr_elems = NumOfBdrElements;
    if (print_shared && Dim > 1)
-<<<<<<< HEAD
+   {
       num_bdr_elems += s2l_face->Size();
-=======
-   {
-      num_bdr_elems += s2l_face.Size();
-   }
->>>>>>> 332c69c1
+   }
    out << "\nboundary\n" << num_bdr_elems << '\n';
    for (i = 0; i < NumOfBdrElements; i++)
    {
@@ -2876,15 +2872,10 @@
       else
       {
          shared_bdr_attr = MyRank + 1;
-<<<<<<< HEAD
-
+      }
       for (i = 0; i < s2l_face->Size(); i++)
-=======
-      }
-      for (i = 0; i < s2l_face.Size(); i++)
->>>>>>> 332c69c1
-      {
-         // Modify the attrributes of the faces (not used otherwise?)
+      {
+         // Modify the attributes of the faces (not used otherwise?)
          faces[(*s2l_face)[i]]->SetAttribute(shared_bdr_attr);
          PrintElement(faces[(*s2l_face)[i]], out);
       }
